--- conflicted
+++ resolved
@@ -565,16 +565,15 @@
             assert 9.5 < buy_offset < 10.5  # Allow small tolerance
 
 
-<<<<<<< HEAD
 def test_output_clarity_improvements():
     """Test that output includes clarity improvements from issue feedback."""
     import io
     import sys
-=======
+
 def test_html_report_shows_distribution():
     """Test that HTML report shows distribution type used for analysis."""
     from tools.coin_stats import generate_html_viewer
->>>>>>> 805e49cd
+
     
     try:
         import scipy
@@ -584,17 +583,13 @@
         return  # Skip if scipy not available
     
     # Create mock results
-<<<<<<< HEAD
     candles = create_mock_candles(num_candles=200, base_price=100.0, volatility=2.0)
-=======
     candles = create_mock_candles(num_candles=100, base_price=100.0, volatility=1.0)
->>>>>>> 805e49cd
     api = MockKrakenAPI(candles)
     analyzer = CoinStatsAnalyzer(api)
     
     analysis = analyzer.analyze_pair('XXBTZUSD')
-<<<<<<< HEAD
-    
+    # DUPLICATE CODE BELOW HERE DUE TO BAD MERGE, NEEDS FIXING    
     if not analysis:
         return  # Skip if no analysis
     
@@ -622,7 +617,6 @@
                 "Should clarify confidence refers to distribution fit quality"
     finally:
         sys.stdout = old_stdout
-=======
     results = [analysis] if analysis else []
     
     if not results:
@@ -654,7 +648,6 @@
         # Verify threshold distribution is shown
         if analysis.get('threshold_95'):
             assert 'Threshold Distribution' in html_content
->>>>>>> 805e49cd
 
 
 if __name__ == '__main__':
@@ -709,12 +702,9 @@
     test_generate_config_suggestions_custom_params()
     print("✓ test_generate_config_suggestions_custom_params")
     
-<<<<<<< HEAD
     test_output_clarity_improvements()
     print("✓ test_output_clarity_improvements")
-=======
     test_html_report_shows_distribution()
     print("✓ test_html_report_shows_distribution")
->>>>>>> 805e49cd
     
     print("\n✅ All tests passed!")