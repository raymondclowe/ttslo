--- conflicted
+++ resolved
@@ -569,7 +569,6 @@
             
             # Step 14: Check if order was created successfully
             if order_id:
-<<<<<<< HEAD
                 # SAFETY: In dry-run mode, do not update state
                 # This ensures dry-run doesn't modify state.csv
                 if not self.dry_run:
@@ -592,34 +591,6 @@
                                 config_id=config_id, order_id=order_id, error=str(e))
                 else:
                     # In dry-run mode, just log what would happen
-=======
-                # Order created successfully - update state
-                try:
-                    trigger_time = datetime.now(timezone.utc).isoformat()
-                    self.state[config_id]['triggered'] = 'true'
-                    self.state[config_id]['trigger_price'] = str(current_price)
-                    self.state[config_id]['trigger_time'] = trigger_time
-                    self.state[config_id]['order_id'] = order_id
-                    self.state[config_id]['activated_on'] = trigger_time  # Record when rule was activated
-                    
-                    # Update config.csv with trigger information
-                    try:
-                        self.config_manager.update_config_on_trigger(
-                            config_id=config_id,
-                            order_id=order_id,
-                            trigger_time=trigger_time,
-                            trigger_price=str(current_price)
-                        )
-                        self.log('INFO', 
-                                f"Updated config.csv for triggered config {config_id}",
-                                config_id=config_id)
-                    except Exception as e:
-                        # Log error but don't fail - state was updated successfully
-                        self.log('ERROR', 
-                                f"Failed to update config.csv for {config_id}: {str(e)}",
-                                config_id=config_id, error=str(e))
-                    
->>>>>>> b26b7e6e
                     self.log('INFO', 
                             f"[DRY RUN] Would mark config {config_id} as triggered",
                             config_id=config_id, order_id=order_id)
@@ -857,7 +828,6 @@
                         f'Unexpected exception processing config {config_id}: {str(e)}',
                         config_id=config_id, error=str(e))
         
-<<<<<<< HEAD
         # Step 6: Save state after processing all configs
         # SAFETY: In dry-run mode, do not save state to disk
         if not self.dry_run:
@@ -869,15 +839,6 @@
                         error=str(e))
         else:
             self.log('DEBUG', '[DRY RUN] Not saving state to disk')
-=======
-        # Step 8: Save state after processing all configs
-        try:
-            self.save_state()
-        except Exception as e:
-            # Log error but don't crash - state will be saved next iteration
-            self.log('ERROR', f'Failed to save state: {str(e)}',
-                    error=str(e))
->>>>>>> b26b7e6e
     
     def run_continuous(self, interval=60):
         """
