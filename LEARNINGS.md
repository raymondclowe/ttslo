# LEARNINGS

Key learnings and gotchas discovered during TTSLO development.

<<<<<<< HEAD
## coin_stats.py Output Clarity (2025-10-30)

**Problem**: Users confused by coin_stats.py output showing contradictory messages:
1. "Is Normal: ✗ NO" but "Best Fit: Normal" - seems contradictory
2. "Confidence: LOW yet 95% probability" - confusing mix of fit quality and probability
3. Final notes always said "Uses Student's t-distribution" even for normal distributions

**Root Causes**:
- "Best Fit: Normal" meant "better than t-dist" but sounded absolute
- "Confidence: LOW" referred to fit quality, not probability confidence
- Summary text hardcoded distribution mention instead of checking actual usage

**Solutions Applied**:

1. **Clarified "Best Fit"**: Added "(better than alternatives)" suffix
   - "Best Fit: Normal (better than alternatives)"
   - Added explanation: "→ Fits normal distribution better than Student's t-distribution"

2. **Split Confidence Labels**: Made distinction clear
   - Changed "Confidence: LOW" → "Fit Confidence: LOW (quality of distribution fit)"
   - Added "Distribution Used: normal" or "t-dist (df=2)" to show actual distribution

3. **Dynamic Distribution Summary**: Only mention distributions actually used
   - Mixed: "Uses appropriate distribution for each pair: X normal, Y Student's t"
   - All normal: "Uses normal distribution for all pairs"
   - All t: "Uses Student's t-distribution to account for fat tails"

**Key Insights**:
- Label clarity matters: "Best Fit" sounds absolute, needs context
- When showing confidence + probability together, clarify which is which
- Don't hardcode summary text - compute it from actual data
- UX principle: If output seems contradictory, add clarifying context

**Testing**: Added test_output_clarity_improvements() to verify fixes

**Related Files**:
- tools/coin_stats.py: Lines 536, 544, 551-560, 1252-1278
- tests/test_coin_stats.py: New test added
=======
## Statistical Distribution Display in HTML Reports (2025-10-30)

**Feature**: Enhanced HTML report in coin_stats.py to display which statistical distribution was used for analysis.

**Background**:
- coin_stats.py already implemented Student's t-distribution testing
- Best-fit distribution was selected and used for probability calculations
- However, HTML report only showed "Normal Distribution?" (yes/no)
- Users couldn't see which specific distribution was actually used

**Solution**:
1. Added "Distribution Used" row showing best-fit distribution:
   - "Normal (Gaussian)" for normal distributions
   - "Fat tails (Student-t, df=X)" for fat-tailed distributions
   - "Student-t (df=X)" for Student's t-distributions
   - "Insufficient data" when sample size < 30

2. Added "Threshold Distribution" row showing distribution used for probability threshold calculations

3. Consistent color coding:
   - Green (`normal-yes`) for normal distributions
   - Red (`normal-no`) for non-normal distributions
   - Applied to both "Distribution Used" and "Threshold Distribution" fields

**Implementation Details**:
```python
# Extract distribution info from stats
dist_fit = stats.get('distribution_fit', {})
if dist_fit.get('best_fit') == 'student_t':
    df = dist_fit.get('df', '?')
    if dist_fit.get('distribution') == 'fat_tails':
        dist_text = f'Fat tails (Student-t, df={df})'
    # ...

# Apply color coding to threshold distribution
thresh_dist_class = 'normal-yes' if 'normal' in thresh_dist.lower() else 'normal-no'
```

**Testing**:
- Added `test_html_report_shows_distribution()` in test_coin_stats.py
- Verified HTML contains both distribution fields
- Manual testing confirmed proper formatting for all cases
- All 17 tests pass, no regressions

**Key Insights**:
1. **Transparency**: Users can now see which statistical model is being used
2. **Consistency**: Same color coding across all distribution-related fields
3. **Minimal Changes**: Only 85 lines added, no breaking changes
4. **Already Implemented**: Most of the feature was already coded, just needed UI display

**Related Files**:
- `tools/coin_stats.py`: Lines 812-828, 868-871, 877-890
- `tests/test_coin_stats.py`: test_html_report_shows_distribution()

---
>>>>>>> 805e49cd

## Kraken API Efficiency - Batch Price Fetching and Targeted Order Queries (2025-10-27)

**Feature**: Optimized Kraken API usage by implementing batch price fetching and targeted order queries in the monitoring loop.

**Problem**:
- Price fetching: Individual `get_current_price()` calls for each pair (N API calls per cycle)
- Order status: `query_closed_orders()` retrieved ALL closed orders (up to 50) just to check 1 order
- Inefficient API usage leading to unnecessary rate limit pressure

**Solution**:

1. **Batch Price Fetching** (ttslo.py lines 1514-1556):
   - Changed from N individual `get_current_price()` calls to 1 `get_current_prices_batch()` call
   - Reduced API calls from N → 1 per monitoring cycle
   - Automatic fallback to individual calls if batch fails or unavailable
   - Graceful handling of missing pairs

2. **Targeted Order Queries** (ttslo.py lines 895-997):
   - Changed from `query_closed_orders()` to `query_orders(specific_id)`
   - Only queries the exact order being checked
   - Reduced data transfer from 50 orders → 1 order per check
   - Follows pattern already used in dashboard.py

**Implementation Details**:

```python
# Price batching with comprehensive error handling
if pairs_to_fetch:
    try:
        prices_result = self.kraken_api_readonly.get_current_prices_batch(pairs_to_fetch)
        if prices_result and isinstance(prices_result, dict):
            prices = prices_result
        else:
            # Fallback to individual fetches (handles test mocks)
            for pair in pairs_to_fetch:
                prices[pair] = self.kraken_api_readonly.get_current_price(pair)
    except KrakenAPIError as e:
        # Log error, send notification, set all to None
    except Exception as e:
        # Fallback to individual fetches
```

```python
# Targeted order query
order_result = self.kraken_api_readwrite.query_orders(order_id)
if order_id in order_result:
    order_info = order_result[order_id]
```

**Performance Impact**:

For 10 trading pairs and 5 triggered orders:

*Price fetching:*
- Before: 10 API calls × 270ms = 2.7s per cycle, 600 calls/hour
- After: 1 API call × 300ms = 0.3s per cycle, 60 calls/hour
- **Savings: 90% fewer API calls, 89% faster**

*Order status:*
- Before: 5 × query_closed_orders = 250 orders transferred
- After: 5 × query_orders = 5 orders transferred
- **Savings: 98% less data transferred**

**Testing**:
- Updated `test_order_fill_notification.py` mocks from `query_closed_orders` to `query_orders`
- All 452 tests passing, no regressions
- Backward compatible (internal changes only)

**Key Insights**:
1. **Batch > Individual**: Always use batch methods when available for multiple items
2. **Targeted Queries**: Query specific items rather than filtering large result sets
3. **Graceful Fallback**: Handle missing batch methods for test mocks compatibility
4. **Follow Patterns**: Dashboard already used batch method - replicated to monitoring loop
5. **Error Handling**: Comprehensive error handling prevents failures from breaking monitoring

**Related Files**:
- `ttslo.py`: Lines 1514-1556 (batch prices), 895-997 (targeted orders)
- `tests/test_order_fill_notification.py`: Updated all 6 tests
- `KRAKEN_API_EFFICIENCY_IMPROVEMENTS.md`: Complete documentation

**Similar Implementations**:
- Dashboard: `dashboard.py` lines 156-194 (already used batch method)
- Dashboard: `dashboard.py` lines 450-669 (already used query_orders for completed orders)

---

## Dashboard get_completed_orders Optimization - Already Implemented (2025-10-30)

**Status**: ✅ ALREADY IMPLEMENTED (commit b59c530, Oct 24, 2025)

**Implementation Details**:

The `get_completed_orders()` function in `dashboard.py` (lines 450-669) is already optimized:

1. **Collects order IDs from state.csv** (lines 476-492):
   - Iterates through state entries
   - Filters for `triggered='true'` entries only
   - Extracts `order_id` for each triggered entry
   - Builds mapping: `config_id_by_order[order_id] = config_id`

2. **Uses query_orders() for specific IDs** (line 503):
   - Calls `kraken_api.query_orders(order_ids)`
   - Fetches only the specific order IDs from state
   - Kraken QueryOrders endpoint can handle up to 50 orders at once

3. **Fallback mechanisms** (lines 508-531):
   - Falls back to `get_cached_closed_orders()` only when needed
   - Handles missing orders from query_orders response
   - Handles API failures gracefully

4. **Manual orders handling** (lines 609-654):
   - Scans all closed orders for manual trailing-stop orders
   - Only includes manual orders not already in state

**Performance**:
- **Before**: Fetched 50+ unrelated closed orders, filtered in memory
- **After**: Queries only 3-4 specific order IDs directly
- **Result**: ~90% reduction in data transfer

**Verification**:
- All dashboard tests pass (14/14)
- Commit b59c530: "Fix: Use QueryOrders to fetch specific completed orders by ID"
- No changes needed - optimization fully working

---

## Dashboard Force Button Minimum Purchase Threshold (2025-10-27)

**Feature**: Grey out Force button when order cost is below Kraken's minimum purchase threshold (`costmin`).

**Problem**: 
- Force button was only checking `ordermin` (minimum volume)
- Didn't check `costmin` (minimum order cost in quote currency)
- Example: NEARUSD with volume=0.5, price=$8, cost=$4 < costmin=$5
- User could click Force → order creation would fail at Kraken API

**Solution**: Added `costmin` validation in dashboard pending orders:
- Backend checks: `order_cost = volume * current_price >= costmin`
- New fields: `cost_too_low` and `cost_message`
- Frontend: Warning icon + disabled Force button when violated

**Implementation**:

1. **Backend** (`dashboard.py` lines 286-305):
   ```python
   # Check minimum cost (purchase threshold)
   if pair_info and 'costmin' in pair_info and current_price:
       costmin = float(pair_info['costmin'])
       order_cost = volume * current_price
       if order_cost < costmin:
           cost_too_low = True
           cost_message = f"Order cost ${order_cost:.2f} is below minimum ${costmin:.2f} for {pair}"
   ```

2. **Frontend** (`templates/dashboard.html`):
   - Check `cost_too_low` in warning logic (priority: volume > cost > balance)
   - Disable Force button: `|| order.cost_too_low`
   - Show tooltip with detailed cost message

3. **Testing** (`tests/test_minimum_cost_validation.py`):
   - 6 tests covering all scenarios
   - Graceful handling of missing costmin/price
   - Both buy and sell orders tested
   - Combined volume+cost violations handled

**Key Insights**:
1. **Two Minimums**: Kraken enforces both `ordermin` (volume) AND `costmin` (purchase threshold)
2. **Dynamic Check**: Cost depends on current price, must recalculate each time
3. **Graceful Degradation**: Missing costmin/price → allow order (Kraken validates)
4. **Priority Order**: Show most specific warning first (volume > cost > balance)
5. **Dual Validation**: Backend validates + UI disables button (defense in depth)

**Related Files**:
- `dashboard.py`: Lines 277-338 (costmin check in get_pending_orders)
- `templates/dashboard.html`: Lines 754-774, 844-864 (warning + disable logic)
- `tests/test_minimum_cost_validation.py`: Complete test suite (6 tests)

---

## Dashboard Cancel Button Cache Invalidation (2025-10-27)

**Problem**: When users clicked cancel button in pending/active panes, the cancel succeeded but screen didn't update - canceled items remained visible.

**Root Cause**: TTL cache not invalidated after cancel operations. Frontend's `refreshData()` call fetched stale cached data.

**Solution**: Added `invalidate()` method to ttl_cache decorator:
```python
def invalidate():
    cache['result'] = None
    cache['timestamp'] = 0
    if disk_key:
        disk_cache.delete(disk_key)
```

Call after successful cancels:
- Pending cancel → invalidate `get_pending_orders` + `get_cached_config`
- Active cancel → invalidate `get_active_orders`
- Cancel-all → invalidate `get_active_orders`

**Key Insights**:
1. **Cache Invalidation Critical**: Modify operations MUST invalidate relevant caches
2. **Dual Update Strategy**: Frontend manual DOM update (immediate) + backend refresh (consistency)
3. **Decorator Enhancement**: Add methods to decorators for control (like `invalidate()`)
4. **Test Cache Behavior**: Verify caches are cleared, not just that operations succeed
5. **Invalidate Dependencies**: Pending cancel modifies config.csv → invalidate both pending AND config caches

**Related Files**:
- `dashboard.py`: Lines 52-60 (invalidate method), 1023-1028 (pending), 1277-1280 (active), 1334-1337 (cancel-all)
- `tests/test_dashboard_cancel_cache_invalidation.py`: 5 tests
- `DASHBOARD_CANCEL_FIX.md`: Full documentation

---

## Dashboard Pending Panel Wording Improvement (2025-10-27)

**Feature**: Improved clarity of Direction and Volume labels in pending orders panel.

**Problem**: Users found the pending panel confusing:
- "Direction: sell" - unclear whether selling the base asset or quote currency
- "Volume: 0.1000" - unclear which asset the volume refers to
- Example: For WALUSD pair, is it selling WAL or USD? Volume of WAL or USD?

**Solution**: Enhanced wording to be explicit and user-friendly:
- Direction: "Sell WAL to buy USD" (instead of "sell")
- Volume: "Volume WAL: 0.1000" (instead of "Volume: 0.1000")

**Implementation Details**:

1. **Backend** (`dashboard.py`):
   - Extract base_asset and quote_asset early in `get_pending_orders()`
   - Reuse extraction for both display and balance checking (efficiency)
   - Include `base_asset` and `quote_asset` fields in API response

2. **Frontend** (`templates/dashboard.html`):
   - `formatDirection(direction, baseAsset, quoteAsset)`: Creates descriptive text
     - "sell" + WAL/USD → "Sell WAL to buy USD"
     - "buy" + WAL/USD → "Buy WAL with USD"
   - `formatVolumeLabel(direction, baseAsset)`: Specifies asset in label
     - "Volume:" → "Volume WAL:"
   - Removes X and Z prefixes for cleaner display (XXBT → BTC, ZUSD → USD)
   - Applied to both normal rendering and error-handling re-render paths

**Key Insights**:

1. **User-Friendly Labels**: Technical terms (sell/buy) need context for non-experts
2. **Asset Name Cleaning**: Remove Kraken's internal prefixes (X, Z) for display
3. **Consistency**: Apply same formatting in all render paths (normal + error)
4. **Reuse Code**: Extract assets once, use for multiple purposes (display + validation)

**Example**:
```
Before:  Direction: sell          Volume: 0.1000
After:   Direction: Sell WAL to buy USD    Volume WAL: 0.1000
```

**Related Files**:
- `dashboard.py`: Lines 263-265, 291-292 (asset extraction and response)
- `templates/dashboard.html`: Lines 612-654 (helper functions), 780-788, 857-865 (rendering)

**Testing**: All 419 existing tests pass, no new tests needed (UI-only change)

---

## Dashboard Insufficient Balance Warning Icons (2025-10-27)

**Feature**: Added warning triangle icons to pending orders when there's insufficient balance to execute them.

**Problem**: Users couldn't tell if their pending orders would fail due to insufficient balance until the order actually tried to trigger. This led to failed orders and confusion.

**Implementation Details**:

1. **Backend** (`dashboard.py`):
   - Modified `get_pending_orders()` to fetch account balances via `kraken_api.get_balance()`
   - Added balance checking for each pending order:
     - **Sell orders**: Check base asset balance (need SOL to sell SOL)
     - **Buy orders**: Check quote currency balance (need USD to buy SOL)
   - Uses existing `_extract_base_asset()` and `_extract_quote_asset()` functions
   - Added two new fields to each order:
     - `insufficient_balance`: Boolean flag
     - `balance_message`: String like "Insufficient balance: need 10.0000 SOL but have 5.0000 SOL"

2. **Frontend** (`templates/dashboard.html`):
   - Added `.warning-icon` CSS class with SVG triangle + exclamation mark
   - Warning icon appears next to order ID (on same line)
   - Tooltip shows detailed balance message on hover
   - Added `.btn-disabled` CSS class for greyed-out buttons
   - Force button disabled when `insufficient_balance` is true
   - Applied to both main rendering and error-handler re-rendering

3. **Testing** (`tests/test_insufficient_balance_warning.py`):
   - 7 comprehensive tests covering all scenarios
   - Used `dashboard.get_pending_orders.__wrapped__()` to bypass TTL cache
   - Tests for sell/buy orders, API unavailable, error handling, etc.
   - All 416 tests pass (7 new + 409 existing)

**Key Insights**:

1. **Balance Logic Matters**:
   - Sell orders need base asset (selling SOL requires SOL balance)
   - Buy orders need quote currency (buying SOL requires USD balance)
   - Must normalize currency codes (USD → ZUSD for Kraken API)

2. **Graceful Degradation**:
   - If Kraken API unavailable: no warnings shown (don't crash)
   - If balance fetch fails: no warnings shown (don't crash)
   - Feature is optional enhancement, not critical path

3. **TTL Cache Testing**:
   - `@ttl_cache` decorator caches results between tests
   - Use `__wrapped__()` to bypass cache in tests
   - Alternatively, give each test unique IDs to avoid collisions

4. **UI/UX Best Practices**:
   - Warning icon on same line as order ID (not separate row)
   - Tooltip shows detailed message, not just generic "insufficient"
   - Disable Force button (don't just warn) - prevent user from trying
   - SVG icons better than CSS triangles (more control, cleaner)

5. **Asset Extraction**:
   - Pair suffixes vary: SOLUSD, XXBTZUSD, SOLUSDT
   - Must handle both Z-prefixed (ZUSD) and plain (USD) suffixes
   - Order matters when checking suffixes (USDT before USD)

**Visual Design**:
```
Order ID: sol_sell_1⚠️  [triangle icon]
          Hover: "Insufficient balance: need 10.0000 SOL but have 5.0000 SOL"

Buttons: [Cancel]  [Force - greyed out, disabled]
```

**Related Files**:
- `dashboard.py`: Lines 227-286 (balance checking in get_pending_orders)
- `dashboard.py`: Lines 594-680 (_extract_base_asset, _extract_quote_asset)
- `templates/dashboard.html`: Lines 325-395 (warning-icon and button CSS)
- `templates/dashboard.html`: Lines 711-760 (warning icon and button rendering)
- `tests/test_insufficient_balance_warning.py`: Complete test suite (7 tests)

**Demo**: See `/tmp/warning_icon_demo.html` for visual demonstration of the feature.

---

## Dashboard Force Button Immediate Execution (2025-10-27)

**Enhancement**: Force button now immediately creates TSL order on Kraken instead of waiting for next monitoring cycle.

**Problem with Original Implementation**:
- Force button only updated threshold_price in config.csv
- Had to wait for next monitoring cycle (60s default) for order to be created
- No immediate feedback to user
- User couldn't be sure order was actually created

**New Behavior**:
1. Updates threshold_price to current_price
2. **Immediately calls Kraken API** to create TSL order
3. Updates state.csv with trigger info (order_id, trigger_price, trigger_time)
4. Returns order ID to user instantly

**Implementation Details**:

1. **Backend** (`dashboard.py`): Enhanced `/api/pending/<config_id>/force` endpoint
   - Validates all required fields (pair, direction, volume, trailing_offset_percent)
   - Fetches current price from Kraken API
   - Updates threshold_price in config.csv
   - **NEW**: Directly calls `kraken_api.add_trailing_stop_loss()`
   - **NEW**: Updates state.csv to mark as triggered
   - **NEW**: Updates config.csv with trigger info
   - Handles index price unavailable (retries with last price)
   - Returns order ID and details to UI

2. **Frontend** (`templates/dashboard.html`): Updated confirmation message
   - Dialog now says "IMMEDIATELY" to clarify new behavior
   - Success message includes order ID
   - Shows trigger price and order details

3. **State Management**: Properly tracks order lifecycle
   - Creates/updates state entry with triggered='true'
   - Stores order_id, trigger_price, trigger_time
   - Preserves initial_price if already set

**Error Handling**:
- Missing required fields → 400 Bad Request with clear error
- Kraken API unavailable → 503 Service Unavailable
- Price fetch failure → 500 with details
- TSL order creation failure → 500 with error message
- Index price unavailable → Automatic retry with last price

**Key Architectural Insights**:

1. **Reused ttslo.py Logic**: Dashboard now has same order creation logic as monitoring service
   - Same API call pattern
   - Same index→last fallback
   - Same fee optimization (fciq for BTC)

2. **State Consistency**: Both paths (dashboard force vs. monitoring trigger) update state identically
   - Same state fields
   - Same timing
   - No drift between dashboard and monitoring

3. **No Code Duplication**: Dashboard imports logic, doesn't reimplement
   - Uses same `_extract_base_asset()` helper
   - Uses same Kraken API methods
   - Follows same error handling patterns

**Testing**:
- 10 comprehensive tests (updated from 7)
- All scenarios covered:
  - ✅ Successful order creation
  - ✅ Missing config fields  
  - ✅ Config not found
  - ✅ Kraken API unavailable
  - ✅ Price fetch errors
  - ✅ TSL order creation failures
  - ✅ Index price unavailable fallback
  - ✅ State and config updates verified
- All 419 tests passing

**Performance**:
- Old: 60s wait for next cycle → order created
- New: <2s for API call → order created immediately
- 30x faster user experience

**UI Impact**:
```
Before: "Order will trigger on next check cycle"
After:  "TSL order created successfully! Order ID: OIZXVF-N5TQ5..."
```

**Related Files**:
- `dashboard.py`: Lines 1019-1245 (api_force_pending endpoint - completely rewritten)
- `templates/dashboard.html`: Lines 1344-1372 (forcePendingOrder JS - updated messages)
- `tests/test_dashboard_force.py`: All 10 tests updated/added

**Migration Notes**:
- Backward compatible - existing configs work
- No database migration needed
- State.csv format unchanged
- Dashboard can now create orders independently of monitoring service

---

## Dashboard Force Button Implementation (2025-10-27)

**Feature**: Added "Force" button to pending orders in dashboard that forces immediate order creation by setting threshold_price = current_price.

**DEPRECATED**: This section describes the original implementation. See "Dashboard Force Button Immediate Execution" above for current behavior.

**Implementation Details**:
1. **Backend** (`config.py`): Added `update_config_threshold_price()` method
   - Atomically updates threshold_price field in config.csv
   - Preserves all other fields and CSV structure
   
2. **Backend** (`dashboard.py`): Added `/api/pending/<config_id>/force` POST endpoint
   - Fetches current market price from Kraken API
   - Updates config's threshold_price to current_price
   - Returns success with details or error messages
   - Handles edge cases: API unavailable, price fetch failure, config not found
   
3. **Frontend**: Green "Force" button on right side of pending order cards
   - Red "Cancel" button on left, green "Force" button on right
   - Uses `justify-content: space-between` for button layout
   - Confirmation dialog explains what will happen
   - Success dialog shows new threshold price and next steps
   
4. **Error Handling**: Surfaces Kraken API errors in UI
   - Insufficient balance will show when order creation is attempted
   - Error messages displayed in alert dialogs
   - Logs written to console for debugging

**How It Works** (OLD):
1. User clicks green "Force" button
2. Confirmation: "This will set threshold price to current market price..."
3. Backend: GET current price, UPDATE config.csv
4. Success alert: "New Threshold: $X.XX, Order will trigger on next check cycle"
5. Next monitoring cycle (60s default): threshold met → order created
6. Any errors (e.g., insufficient balance) surface in order creation logs

**Key Insights**:
- Works even if trigger doesn't make sense (as requested)
- No validation - just sets threshold = current_price
- Safe: uses atomic CSV write to prevent data corruption
- Testing: 7 comprehensive tests for force functionality
- All 409 existing tests still pass

**UI Design**:
- Red Cancel (left) vs Green Force (right) = clear visual distinction
- Progress bar shows "READY TO TRIGGER" or distance to threshold
- After forcing, progress updates to show near-zero distance

**Related Files**:
- `config.py`: Lines 546-583 (update_config_threshold_price)
- `dashboard.py`: Lines 983-1055 (api_force_pending endpoint - OLD VERSION)
- `templates/dashboard.html`: CSS, HTML, JavaScript for Force button
- `tests/test_dashboard_force.py`: Complete test suite (7 tests - OLD VERSION)

---

## Validator Price Formatting for Log Messages (2025-10-27)

**Problem**: Validator log messages showed very small cryptocurrency prices as "(0.00)" making them unreadable.
- PEPE at 0.00000768 displayed as "0.00"
- MEW at 0.00187083 displayed as "0.00"
- Users couldn't see actual threshold prices in validation warnings

**Root Cause**:
- `_format_decimal()` method used hardcoded 2 decimal places for all price formatting
- Works fine for BTC ($50,000) but terrible for meme coins ($0.00000768)
- Gap warnings, threshold warnings all showed "0.00" for small-value coins

**Solution**: Implemented smart price formatting similar to dashboard's `formatPrice()`:
```python
def _format_decimal(self, value: Decimal, places: int = None) -> str:
    """Smart formatting based on magnitude if places is None."""
    if places is not None:
        # Explicit places still works (for percentages)
        return fixed_decimal_format(value, places)
    
    # Smart formatting based on value
    abs_value = abs(value)
    if abs_value < 0.01:
        # Very small: up to 8 decimals, remove trailing zeros
        return format_up_to_8_decimals(value)
    elif abs_value < 1:
        # Small: 4 decimals
        return format_4_decimals(value)
    else:
        # Medium/Large: 2 decimals
        return format_2_decimals(value)
```

**Changes Made**:
1. Updated `_format_decimal()` to accept optional `places` parameter
   - None (default): use smart formatting
   - Integer: use that many decimal places (for percentages)

2. Removed explicit `places=2` from all price formatting calls
   - Threshold prices, current prices, historical prices all use smart formatting
   - Percentages still explicitly use `places=2`

3. Added comprehensive test suite (10 tests)

**Results**:
```
BEFORE: Small gap between threshold (0.00) and current price (0.00)
AFTER:  Small gap between threshold (0.00000768) and current price (0.00000742)
```

**Key Insights**:
1. **Different assets need different precision**: BTC needs 2 decimals, PEPE needs 8
2. **Smart formatting prevents information loss**: Users can see actual values now
3. **Keep percentages consistent**: Always 2 decimals for gap%, offset%, etc.
4. **Remove trailing zeros for cleanliness**: "0.001" not "0.00100000"
5. **Pattern from dashboard works well**: Reused same logic from `formatPrice()`

**Testing**:
- 10 new tests for price formatting
- Updated 1 existing test for new format
- All 402 tests passing

**Related Files**:
- `validator.py`: Lines 775-820 (_format_decimal implementation)
- `validator.py`: Lines 412-449 (price formatting in warnings)
- `tests/test_validator_price_formatting.py`: Comprehensive test suite
- `tests/test_balance_normalization.py`: Updated test expectation

**Similar Implementation**:
- Dashboard: `templates/dashboard.html` lines 381-437 (`formatPrice()` JavaScript)
- Notifications: `notifications.py` lines 16-70 (`format_balance()` Python)

---

## Dashboard Disk Cache for Performance (2025-10-26)

**Problem**: Dashboard slow to load (minutes lag), particularly completed orders pane. In-memory cache lost on restart.

**Solution**: Implemented hybrid memory + disk cache system:
- Memory cache (fastest, TTL-based)
- Disk cache (persistent across restarts, JSON files in `.cache/`)
- Automatic fallback: memory → disk → API call
- Cache warming on startup from disk

**Implementation**:
- Created `disk_cache.py` module with `DiskCache` class
- Modified `ttl_cache` decorator to support optional `disk_key` parameter
- Updated all dashboard cache functions to use disk persistence
- Added `/api/cache-stats` endpoint for monitoring

**Key Features**:
- Configurable cache directory via `TTSLO_CACHE_DIR` env var (default: `.cache`)
- TTL-based expiration (aligns with `DASHBOARD_REFRESH_INTERVAL`)
- Automatic cleanup of expired entries
- Cache statistics (entry count, size)
- JSON serialization for complex data structures

**Performance Benefits**:
- First load after restart: Uses disk cache (instant vs minutes)
- Subsequent loads: Uses memory cache (microseconds)
- Reduced Kraken API calls (rate limit friendly)
- Persistent cache survives service restarts

**Cache Keys**:
- `open_orders` - Open orders from Kraken
- `closed_orders` - Closed orders from Kraken
- `config` - Config CSV data
- `state` - State CSV data
- `current_prices` - Current prices for all pairs
- `pending_orders` - Calculated pending orders
- `active_orders` - Calculated active orders
- `completed_orders` - Calculated completed orders
- `balances_and_risks` - Balance and risk analysis

**Testing**:
- 10 tests for `DiskCache` class (basic operations, TTL, persistence)
- 4 tests for dashboard integration
- All 398 tests passing

**Related Files**:
- `disk_cache.py`: Core disk cache module
- `dashboard.py`: Lines 20-35 (imports, init), 38-77 (hybrid cache decorator), 91-125 (cache functions)
- `tests/test_disk_cache.py`: DiskCache unit tests
- `tests/test_dashboard_disk_cache.py`: Dashboard integration tests

**Key Insights**:
1. Hybrid caching (memory + disk) provides best of both worlds
2. Disk cache must handle JSON serialization gracefully
3. TTL should align with data freshness requirements
4. Cache statistics help monitor performance
5. Reuse existing patterns (e.g., kraken_pairs_util.py disk cache)

---

## Coin Stats Configurable Bracket Parameters (2025-10-26)

**Feature**: Added `--suggestbracket` and `--suggestoffset` parameters to `tools/coin_stats.py` for generating config suggestions with custom bracket and trailing offset values.

**Problem**: The tool hardcoded 2% bracket offset and 1% trailing offset for generating suggested configs. Users wanted flexibility to specify different values like 10% bracket with 5% trailing offset.

**Solution**:
- Added `--suggestbracket` CLI argument (default: 2.0) for bracket offset percentage
- Added `--suggestoffset` CLI argument (default: 1.0) for trailing offset percentage
- Updated `generate_config_suggestions()` to accept these as parameters
- Modified all hardcoded values to use the configurable parameters
- Updated output messages to show actual values being used

**Usage**:
```bash
# Default behavior (2% bracket, 1% trailing)
uv run python tools/coin_stats.py

# Custom 10% bracket with 5% trailing offset
uv run python tools/coin_stats.py --suggestbracket 10 --suggestoffset 5

# Custom 5% bracket with 2% trailing offset
uv run python tools/coin_stats.py --suggestbracket 5 --suggestoffset 2
```

**Key Insights**:
1. When adding parameters to existing functions, ensure backward compatibility with defaults
2. Update ALL references to hardcoded values (function body, print statements, comments, docstrings)
3. Test both default and custom parameter values
4. Watch for duplicate print statements when merging changes
5. Use `type=float` for percentage arguments to allow decimal values

**Testing**:
- Added 2 comprehensive tests: default params and custom params
- Tests validate both the trailing offset AND the bracket offset calculations
- All 378 tests passing

**Related Files**:
- `tools/coin_stats.py`: Lines 754-899 (generate_config_suggestions), 959-976 (argparse)
- `tests/test_coin_stats.py`: Lines 303-400 (new tests)

---

## Available Balance Decimal Formatting (2025-10-25)

**Problem**: Notification messages showed Available Balance with inconsistent formatting:
- Scientific notation for very small balances: `1.23E-9`
- Too many decimals for medium balances: `123.1595217414`
- No thousands separator for large amounts

**Root Cause**:
- `ttslo.py` line 520 used `str(available)` which converts small Decimal to scientific notation
- Dashboard had `formatPrice()` with smart decimal handling but notifications didn't
- Result: Users confused seeing "0" balance in notifications but "sufficient" in other places

**Solution**:
- Created `format_balance()` function in `notifications.py` (Python equivalent of `formatPrice()`)
- Updated `notify_insufficient_balance()` to use formatted balance
- Pass `Decimal` directly instead of converting to string prematurely

**Formatting Logic**:
```python
def format_balance(value):
    # Very small (< $0.01): up to 8 decimals, remove trailing zeros
    if abs(price) < 0.01:
        return f"{price:.8f}".rstrip('0').rstrip('.')
    # Small (< $1): 4 decimals
    elif abs(price) < 1:
        return f"{price:.4f}"
    # Medium (< $100): 2 decimals
    elif abs(price) < 100:
        return f"{price:.2f}"
    # Large: 2 decimals with thousands separator
    else:
        return f"{price:,.2f}"
```

**Examples**:
- `Decimal('1.23E-9')` → `"0"` (was `"1.23E-9"`)
- `Decimal('0.000001679')` → `"0.00000168"` (was `"0.000001679"`)
- `Decimal('123.1595217414')` → `"123.16"` (was `"123.1595217414"`)
- `Decimal('1234.56')` → `"1,234.56"` (was `"1234.56"`)

**Key Insights**:
1. Always format Decimal values before display to avoid scientific notation
2. Different value ranges need different decimal precision for readability
3. Keep formatting consistent between dashboard UI and notifications
4. Remove trailing zeros for cleaner display of small balances
5. Pass native types (Decimal) through the chain, format only at display time

**Testing**:
- 17 new tests covering all value ranges and edge cases
- All 377 tests passing
- No regressions

**Related Files**:
- `notifications.py`: Lines 16-70 (format_balance function), 547-573 (notify_insufficient_balance)
- `ttslo.py`: Line 520 (pass Decimal directly)
- `templates/dashboard.html`: Line 1059 (already uses formatPrice)
- `tests/test_balance_formatting.py`: Comprehensive test suite

---

## Pytest Test Failures Investigation (2025-10-25)

**Issue**: 4 test failures and 6 skips in pytest run.

**Investigation Findings**:

### 1. creds.py Duplicate Code (3 failures fixed)
- **Problem**: Lines 103-120 had duplicate credential checks
- **Root cause**: `COPILOT_KRAKEN_API_KEY` checked at line 85-88 BEFORE `COPILOT_W_KR_*` variants (line 103-113)
- **Expected precedence**: `COPILOT_W_KR_RO_PUBLIC` > `COPILOT_W_KR_PUBLIC` > `COPILOT_KRAKEN_API_KEY`
- **Actual precedence**: `COPILOT_KRAKEN_API_KEY` won (checked first)
- **Fix**: Removed duplicate code, reordered checks to match expected precedence
- **Key insight**: Check order matters! More specific keys (COPILOT_W_*) must be checked before generic fallbacks

### 2. formatPrice Scientific Notation (1 failure fixed)
- **Problem**: `parseFloat(formatted).toString()` in JavaScript converts small numbers to scientific notation
- **Example**: `0.00000123` → `"1.23e-06"` instead of `"0.00000123"`
- **Root cause**: JavaScript's `Number.toString()` uses scientific notation for numbers < 1e-6
- **Fix**: Use manual string manipulation: `formatted.replace(/\.?0+$/, '')` to remove trailing zeros
- **Python equivalent**: `formatted.rstrip('0').rstrip('.')`
- **Affected files**: `templates/dashboard.html`, `tests/test_dashboard_price_formatting.py`

### 3. Skipped Tests (6 tests - CONDITIONAL, NOT ALWAYS SKIPPED)
- **Location**: All in `test_kraken_api_live.py`
- **Skip logic**: Line 88 - `pytest.skip("Live API credentials not available")` - only when credentials missing
- **Behavior**: 
  - **WITH credentials**: Tests RUN (may fail with API errors if credentials invalid)
  - **WITHOUT credentials**: Tests SKIP (intentional - can't test live API)
- **Current environment**: Has `COPILOT_W_KR_RW_PUBLIC/SECRET` set, tests run but fail with "EAPI:Invalid key" (credentials exist but are invalid/placeholder)
- **Dev environment**: With valid credentials in `.env`, these tests should PASS
- **Verdict**: CORRECT BEHAVIOR - integration tests that conditionally skip based on credential availability

**Key Learnings**:
1. Always check for duplicate code blocks when tests fail unexpectedly
2. Variable precedence order must match documentation and test expectations
3. JavaScript number formatting can trigger scientific notation - use string manipulation instead
4. Skipped tests are not failures - check the skip reason before "fixing" them
5. Integration tests should gracefully skip when external resources unavailable

**Files Modified**:
- `creds.py`: Removed duplicate code, fixed precedence order
- `templates/dashboard.html`: Fixed formatPrice to avoid scientific notation
- `tests/test_dashboard_price_formatting.py`: Updated Python equivalent to match JS fix

---

## GitHub Copilot Workspace Setup (2025-10-25)

**Problem**: GitHub Copilot agents started in fresh environments without `uv` or `pytest` installed, requiring manual setup every session.

**Solution**: Created `.github/workflows/copilot-setup-steps.yml` workflow that runs before Copilot agent starts.

**Key Points**:
1. **Workflow runs automatically**: GitHub Actions executes `copilot-setup-steps` job before agent initialization
2. **Install uv**: `curl -LsSf https://astral.sh/uv/install.sh | sh`
3. **Add to PATH**: `echo "$HOME/.local/bin" >> $GITHUB_PATH`
4. **Sync deps**: `uv sync` installs all pyproject.toml dependencies (including pytest)
5. **Verification**: Tests run `uv --version` and `uv run pytest --version`

**Workflow Structure**:
```yaml
jobs:
  copilot-setup-steps:  # Special job name recognized by Copilot
    runs-on: ubuntu-latest
    steps:
      - Checkout
      - Setup Python 3.12
      - Install uv
      - Verify uv
      - Sync dependencies
      - Verify pytest
```

**Benefits**:
- No manual installation needed
- Consistent environment every session
- All dependencies from pyproject.toml automatically available
- Pytest ready to run immediately

**Testing**:
- Workflow can be manually triggered via `workflow_dispatch`
- Agent environment matches developer environment (same uv version, same deps)

**Related Files**:
- `.github/workflows/copilot-setup-steps.yml`: Workflow definition
- `AGENTS.md`: Updated with environment setup documentation
- `pyproject.toml`: Dependency source of truth

---

## Dashboard Completed Orders - Canceled Order Filtering

**Date**: 2025-10-24

**Problem**: Dashboard Completed Orders pane showed ALL canceled orders from Kraken, including manual orders that users canceled. This cluttered the view with irrelevant data.

**Requirements**:
1. For **TTSLO-created orders** (tracked in state.csv): Show canceled orders WITH a "CANCELED" tag
   - Users need to see these because they track orders the service created
2. For **Manual orders** (NOT in state.csv): Filter out canceled orders completely
   - These are irrelevant - user canceled them manually in Kraken UI

**Root Cause**:
- Line 468 in `dashboard.py`: `if order_info.get('status') not in ['closed', 'canceled']`
- This included canceled manual orders in the completed list

**Solution**:
```python
# dashboard.py - Lines 467-469
# For manual orders (not in state), only show closed orders
# Canceled manual orders are not relevant
if order_info.get('status') != 'closed':
    continue
```

**UI Enhancement**:
```javascript
// templates/dashboard.html - Added CANCELED tag
if (order.status === 'canceled') {
    statusTags += '<span style="...background:#e74c3c...">CANCELED</span>';
}
```

**Key Distinctions**:
1. **TTSLO orders** (lines 412-450): Accept both 'closed' and 'canceled', pass status to UI
2. **Manual orders** (lines 452-494): Only accept 'closed', filter out 'canceled'

**Visual Indicators**:
- MANUAL tag: Orange (#e67e22) - indicates order not created by TTSLO
- CANCELED tag: Red (#e74c3c) - indicates TTSLO order was canceled

**Testing**:
- `test_canceled_order_filtering()`: Validates filtering logic for both order types
- `test_completed_order_status_tag()`: Validates status field structure for UI

**Related Files**:
- `dashboard.py`: Lines 467-469 (manual order filtering)
- `dashboard.py`: Line 445 (status field passed to UI)
- `templates/dashboard.html`: Lines 737-745 (status tag display)
- `tests/test_dashboard.py`: Added 2 new tests
## State.csv Reconciliation - Handling Order Creation Failures

**Date**: 2025-10-24

**Problem**: Issue #88 - state.csv may not update if exception occurs during order creation, leading to orders incorrectly marked as "manual" when they were created by ttslo.py.

**Validation Process**:
1. Fetch current open orders from Kraken API
2. Parse logs.csv to find all "TSL order created successfully" entries
3. Cross-reference: orders in logs that are still open on Kraken
4. Result: Found 3 orders incorrectly classified

**Orders Found**:
- OIZXVF-N5TQ5-DHTPIR (near_usd_sell_29) - Created 2025-10-24T05:15:09
- O2VLNP-DNSKF-LAFIJP (dydx_usd_sell_19) - Created 2025-10-24T05:15:04  
- OGMFI4-MABOV-YGJDWI (eth_usd_sell_3) - Created 2025-10-24T04:33:25

**Solution**: Created `reconcile_state.py` tool:
- Fetches open orders from Kraken
- Parses logs.csv for order creation history (including trailing offset, trigger price)
- Identifies missing/incorrect state.csv entries
- Creates backups before modifying state.csv
- Supports dry-run mode for safety

**Key Insights**:
1. Logs.csv structure: Order creation happens in 2 log entries:
   - "Creating TSL order: ..." (has trailing_offset, trigger_price in message and row[4])
   - "TSL order created successfully: order_id=..." (has order_id in row[4])
   - Config ID is always in row[3]

2. State.csv fields needed for proper tracking:
   - id, triggered, trigger_price, trigger_time, order_id, offset

3. Reconciliation should be run periodically (e.g., daily cron job) to prevent drift

**Best Practice**: 
- Always validate state.csv against live Kraken data + logs
- Use logs.csv as source of truth for order creation events
- Implement reconciliation as periodic maintenance task
- Always create backups before modifying state.csv

**Related Files**:
- `reconcile_state.py`: Main reconciliation tool
- `STATE_FIX_README.md`: Documentation and usage
- `state_fix.csv`: Pre-computed fix data for identified issues
- `config.py`: State file structure (save_state, load_state)

---

## Active TSL Orders Display - Manual Order Data Extraction

**Date**: 2025-10-24

**Problem**: Active TSL Orders pane showed inconsistent data:
- Service-created orders: Human-readable ID, trailing offset (1.00%), trigger time ✓
- Manual orders (from Kraken): Kraken order IDs, NO trailing offset or trigger time ✗

**Root Causes**:
1. Manual orders have trailing offset in Kraken's `price` field (format: `"+1.5000%"` or `"-2.0000%"`)
2. Dashboard wasn't extracting this value, left it as `None`
3. Missing MANUAL badge in Active pane (existed in Pending/Completed)

**Solution**:
```python
# Extract trailing offset from price field for manual orders
price_str = descr.get('price', '')
trailing_offset_percent = None
if price_str:
    # Remove '+', '-', and '%' to get the numeric value
    trailing_offset_percent = price_str.replace('+', '').replace('-', '').replace('%', '').strip()
```

**Key Insight**: Kraken API returns different data structures for:
- Orders created via API (have state.csv entry) → Full data available
- Manual orders (created in Kraken UI) → Must extract from alternative fields

**Best Practice**: Always check alternative data sources in API responses:
- Trailing offset may be in `price` field for trailing-stop orders
- Direction may be in different location for manual vs API orders
- Always add visual indicators (MANUAL badge) to distinguish data sources

**Related Files**:
- `dashboard.py`: Lines 313-320 (extraction logic)
- `templates/dashboard.html`: Line 639 (MANUAL badge)
- `extract_open_orders.py`: Lines 54-60 (same pattern, already implemented)
- `tests/test_dashboard.py`: test_manual_order_trailing_offset_extraction

---

## Dashboard Performance & Caching

**Date**: 2025-10-24

**Problem**: Dashboard API endpoints (especially /api/active and /api/completed) were slow (437-965ms) because endpoint functions weren't cached.

**Root Cause**: 
- `get_active_orders()` and `get_completed_orders()` were NOT decorated with `@ttl_cache`
- Even though underlying API calls (like `query_open_orders`) were cached, the filtering/processing logic ran on every request
- This meant every dashboard refresh triggered full API calls + processing

**Solution**: Add `@ttl_cache(seconds=5)` to both functions:
```python
@ttl_cache(seconds=5)
def get_active_orders():
    ...

@ttl_cache(seconds=5)  
def get_completed_orders():
    ...
```

**Impact**:
- Active orders endpoint: 0.311s → 0.000s on cache hits (31,786x faster)
- Completed orders endpoint: Similar dramatic speedup
- Dashboard now loads instantly on refresh (within 5s cache window)
- 30-second auto-refresh feels snappy instead of laggy

**Key Insight**: Cache at the endpoint level, not just the API call level. The filtering/processing overhead can be significant even if API calls are cached.

**Related Files**:
- `dashboard.py`: Lines 247-334 (get_active_orders), 337-488 (get_completed_orders)
- `tests/test_dashboard_performance.py`: Validates caching behavior

---

## Repository Organization

**Date**: 2025-10-23

**Context**: Repository had become cluttered with 100+ files in root directory, making it hard to navigate.

**Solution**: Organized into logical directories:
- `docs/` - All documentation (51 files)
- `tests/` - All test files (35 files) 
- `demos/` - Demo scripts and examples (15 files)
- `tools/` - Debug/investigation scripts (12 files)
- Root - Only core application files and required docs (AGENTS.md, README.md, LEARNINGS.md)

**Key steps**:
1. Use `git mv` to preserve history
2. Create `tests/conftest.py` to add project root to Python path for imports
3. Add `[tool.pytest.ini_options]` to `pyproject.toml` with `testpaths = ["tests"]`
4. Update all documentation references: `sed -i 's|pytest test_|pytest tests/test_|g'`
5. Update README.md links to moved docs: `[SECURITY.md](docs/SECURITY.md)`

**Result**: Clean root directory, better organization, all 258 tests still passing.

---

## IP Detection for Network Services

**Problem**: When binding Flask/web services to `0.0.0.0`, `socket.gethostname()` and `socket.getaddrinfo()` may return localhost IPs like `127.0.1.1` instead of the actual LAN IP.

**Solution**: Use UDP socket connection to external IP to determine local interface IP:
```python
import socket

# Primary method - works reliably
s = socket.socket(socket.AF_INET, socket.SOCK_DGRAM)
s.connect(('8.8.8.8', 80))  # Doesn't send data, just determines routing
host_ip = s.getsockname()[0]
s.close()
```

**Why this works**: 
- Creating a UDP socket and "connecting" to an external IP (like Google DNS 8.8.8.8) forces the OS to determine which local network interface would be used
- The socket's local address (`getsockname()[0]`) is the actual LAN IP
- No data is actually sent (UDP connect is just routing info)

**Fallback strategy**:
1. Try UDP socket method first (most reliable)
2. Fall back to `socket.getaddrinfo()` with enhanced filtering
3. Filter out ALL `127.x.x.x` addresses (not just `127.0.0.1`)
4. Prioritize private network ranges: `192.168.x.x` and `10.x.x.x`
5. Accept `172.16.x.x` through `172.31.x.x` as private networks too

**Related files**:
- `dashboard.py`: Lines 488-525 (notification IP detection)
- `test_ip_detection.py`: Unit tests for IP detection methods
- `test_dashboard_ip_detection.py`: End-to-end verification

**Testing**: Verify with `python3 test_dashboard_ip_detection.py` to see actual IPs detected.

---

## Network Security Best Practices

When binding services to `0.0.0.0`:
- Use firewall rules to restrict access to local subnet only
- Example (UFW): `sudo ufw allow from 192.168.1.0/24 to any port 5000`
- Example (iptables): `sudo iptables -A INPUT -p tcp --dport 5000 -s 192.168.1.0/24 -j ACCEPT`
- Document security expectations in README
- Systemd services should run as unprivileged users
- Use read-only mode for monitoring/dashboard services

---

## Dashboard Data Persistence

**Problem**: Dashboard panes would intermittently go blank when API calls returned empty arrays or failed, even after previously showing data.

**Root Cause**: The JavaScript was updating the `currentData` variable BEFORE checking if the response was empty, causing the condition `currentData.length === 0` to always be true on subsequent empty responses.

**Solution**: Update the `currentData` variable AFTER processing the response:

```javascript
// WRONG - updates current data too early
const orders = await response.json();
currentData = orders;  // ❌ Sets before checking

if (!orders.length) {
    if (!currentData || currentData.length === 0) {  // Always true!
        showEmptyState();
    }
    return;
}

// CORRECT - updates current data after checks
const orders = await response.json();

if (!orders.length) {
    if (!currentData || currentData.length === 0) {  // Checks old data
        showEmptyState();
    }
    currentData = orders;  // ✅ Updates after decision
    return;
}

currentData = orders;  // ✅ Updates after successful render
renderData(orders);
```

**Key Points**:
1. Store current data in variables: `currentPendingData`, `currentActiveData`, `currentCompletedData`
2. Only show empty state if `currentData` was never populated (initial load)
3. On error or empty response, keep showing last known data
4. Update `currentData` AFTER deciding whether to show empty state
5. Use `console.warn()` for errors to preserve last known data

**Related files**:
- `templates/dashboard.html`: Lines 366-530 (pending), 533-627 (active), 630-734 (completed)
- `test_dashboard_data_persistence.py`: Tests for data persistence behavior

---

## Order Fill Monitoring

**Feature**: Automatic monitoring and Telegram notification when TSL orders are filled.

**Implementation**: 
- Monitor triggered orders in `check_triggered_orders()` method called in main loop
- Query Kraken's `ClosedOrders` API to check status
- Send Telegram notification when order status becomes 'closed'
- Track with `fill_notified` flag in state to prevent duplicate notifications

**Key Components**:
1. `check_order_filled(config_id, order_id)`: Queries Kraken API for order status
2. `check_triggered_orders()`: Iterates through all triggered orders and checks status
3. State field `fill_notified`: Tracks if notification was sent (prevents duplicates)
4. Integration in `run_once()`: Runs after processing configs, before saving state

**Behavior**:
- Runs every monitoring cycle (default 60s)
- Only checks orders with `triggered='true'` and valid `order_id`
- Skips orders already notified (`fill_notified='true'`)
- Skips in dry-run mode
- Includes fill price when available from Kraken API

**Error Handling**:
- Errors in monitoring don't affect order creation or price checking
- API errors logged but don't crash the application
- Missing credentials handled gracefully (logs warning)

**Testing**:
- `test_order_fill_notification.py`: 6 tests covering all scenarios
- `demo_order_fill_notification.py`: Visual demonstration of workflow

**Related files**:
- `ttslo.py`: Lines 637-695 (check_order_filled, check_triggered_orders)
- `config.py`: Line 343 (state fieldnames including fill_notified)
- `notifications.py`: Lines 202-221 (notify_tsl_order_filled method)
- `NOTIFICATIONS_README.md`: Documentation of feature

---

## CSV Editor UX Design Patterns

**Problem**: TUI editors need balance between discoverability (for new users) and efficiency (for power users).

**Key Insights**:
- Footer-only keybindings are insufficient for discoverability
- Need dedicated help screen accessible via `?` or `F1`
- Visual validation indicators (colors, icons) reduce cognitive load
- Users expect immediate feedback (save indicators, validation status)
- Common workflows should have shortcuts (row duplication, bulk edits)

**Best Practices**:
1. Show validation status in table view (not just edit modal)
2. Provide multiple ways to trigger actions:
   - Menu selection
   - Keybinding
   - Command palette (future)
3. Use progressive disclosure (simple by default, advanced on demand)
4. Always show file modification status in title/footer
5. Confirm destructive actions (delete, overwrite)

**Anti-patterns to Avoid**:
- Forcing modal edit for every cell (too many keystrokes)
- Hiding validation errors until save attempt
- No undo/redo (forces defensive editing)
- Search/filter only via external tools (breaks workflow)
- No indication of which fields have auto-formatting

**Related files**:
- `csv_editor.py`: Main TUI implementation
- `CSV_EDITOR_ROADMAP.md`: Comprehensive improvement plan
- `test_csv_editor.py`: Validation and feature tests

**References**:
- Textual framework docs: https://textual.textualize.io/
- VisiData (advanced CSV TUI): https://www.visidata.org/
- Micro editor (modern TUI patterns): https://micro-editor.github.io/

---

## CSV Editor Phase 1 Implementation

**Implementation Date**: October 2025

### Features Implemented
1. **Help Screen** (`?` or `F1` key)
   - Comprehensive modal with all keybindings, validation rules, tips
   - Scrollable content for easy reference
   - Self-documenting for new users

2. **Row Duplication** (`Ctrl+Shift+D`)
   - Smart ID auto-increment algorithm
   - Handles various ID formats: `btc_1` → `btc_2`, `eth_test` → `eth_test_1`
   - Common workflow made much faster

3. **Unsaved Changes Indicator**
   - Title shows `*` when file modified
   - Custom quit handler with confirmation dialog
   - Prevents accidental data loss

### Key Design Patterns

**Modal Screens in Textual**:
- Create by subclassing `ModalScreen[T]` where T is return type
- Use `self.dismiss(value)` to return value to caller
- Use `self.push_screen(screen, callback)` to show modal
- Callback receives the dismissed value

**Title Updates**:
- Create helper method `_update_title()` for consistent title formatting
- Create `_set_modified(bool)` to update both flag and title
- Replace direct `self.modified = X` with `self._set_modified(X)`

**Action Override**:
- Override `action_quit()` to customize quit behavior
- Use `super(CSVEditor, self).action_quit()` to call parent implementation
- Can show confirmation dialogs before executing action

**ID Auto-Increment Algorithm**:
```python
import re
match = re.search(r'(.+?)(\d+)$', original_id)
if match:
    return f"{match.group(1)}{int(match.group(2)) + 1}"
else:
    return f"{original_id}_1"
```

### Testing Approach
- Unit tests for helper methods (`_auto_increment_id`, `_update_title`)
- Screen creation tests (ensure modals can be instantiated)
- State tests (verify modified flag behavior)
- All tests pass without running full TUI

### Documentation Updates
- Updated `CSV_EDITOR_README.md` with new features section
- Updated `README.md` keybindings table
- Updated `CSV_EDITOR_ROADMAP.md` with completion status
- Created demo script to showcase features

### Metrics
- **Code Added**: ~200 lines (help screen, duplication, quit confirmation)
- **Tests Added**: 4 new tests (auto-increment, help, modified, confirm)
- **All Tests**: 13/13 passing
- **Development Time**: ~2 hours
- **User Impact**: High (better discoverability, faster workflow, safer editing)

---

## Kraken API Error Handling

**Implementation Date**: October 2025

### Problem
During maintenance, network issues, or service outages, Kraken API calls could fail in various ways:
- Timeouts (slow network, overloaded server)
- Connection errors (network down, DNS failures)
- Server errors 5xx (maintenance, crashes)
- Rate limiting 429 (too many requests)

These failures needed to be:
1. Properly classified and logged
2. Handled gracefully without crashing
3. Notified to users via Telegram

### Solution
Created custom exception hierarchy for API errors:

```python
KrakenAPIError (base)
├── KrakenAPITimeoutError
├── KrakenAPIConnectionError
├── KrakenAPIServerError
└── KrakenAPIRateLimitError
```

Each exception stores:
- `error_type`: String identifier (timeout, connection, server_error, rate_limit)
- `details`: Dict with context (status_code, timeout value, endpoint, etc.)

### Implementation Details

**API Client Changes** (`kraken_api.py`):
1. Added timeout parameter to all requests (default 30s)
2. Wrapped all API calls in try-except with specific error classification
3. Check status codes before raising generic exceptions
4. Preserve original exception with `from e` for debugging

**Error Detection Order**:
1. Catch `requests.exceptions.Timeout` → `KrakenAPITimeoutError`
2. Catch `requests.exceptions.ConnectionError` → `KrakenAPIConnectionError`
3. Check status code 429 → `KrakenAPIRateLimitError`
4. Check status code >= 500 → `KrakenAPIServerError`
5. Call `response.raise_for_status()` for other HTTP errors
6. Catch `requests.exceptions.RequestException` → `KrakenAPIError`

**Notification System** (`notifications.py`):
- Added `notify_api_error()` method
- Icon mapping for visual distinction (⏱️ timeout, 🔌 connection, 🔥 server, 🚦 rate limit)
- Contextual help messages for each error type
- Includes endpoint, error message, and relevant details

**Integration** (`ttslo.py`):
- Catch `KrakenAPIError` before generic `Exception`
- Send notification on API errors
- Log with error_type for filtering
- Continue running (don't crash on API errors)
- Safe abort (no orders created on errors)

### Testing
16 new tests covering:
- All error types on public endpoints
- All error types on private endpoints
- Custom timeout parameter
- Notification message formatting
- Subscription handling

All tests pass, no regressions in existing tests.

### Key Insights

1. **Exception Hierarchy**: Use custom exceptions with type field rather than string parsing
2. **Chaining**: Use `raise ... from e` to preserve original traceback
3. **Order Matters**: Check specific exceptions before generic ones
4. **Status Codes First**: Check status codes before `.raise_for_status()`
5. **Timeouts**: Always set explicit timeouts on network requests
6. **Context**: Store detailed context in exception for debugging and notifications

### Related Files
- `kraken_api.py`: Lines 17-62 (exception classes), 304-408 (_query_public/private)
- `notifications.py`: Lines 367-408 (notify_api_error)
- `ttslo.py`: Import statement, error handling in process_config, run_once
- `test_api_error_handling.py`: Complete test suite
- `demo_api_error_handling.py`: Visual demonstration

### Documentation
- `README.md`: API Error Handling section
- `NOTIFICATIONS_README.md`: API error notification examples
- `notifications.ini.example`: api_error event type

---

## Textual App Action Quit Override

**Problem**: When overriding `action_quit()` in a Textual App, calling `super().action_quit()` doesn't work.

**Root Cause**: 
- `App.action_quit()` is defined as `async def action_quit(self)` 
- When you override it as `def action_quit(self)` (not async), calling `super().action_quit()` returns a coroutine that never executes
- The quit action appears to do nothing

**Solution**: Call `self.exit()` directly instead of `super().action_quit()`

**Example**:
```python
# ❌ WRONG - doesn't work
def action_quit(self) -> None:
    if self.confirm_quit():
        super(CSVEditor, self).action_quit()  # Returns unawaited coroutine!
    
# ✓ CORRECT - works properly  
def action_quit(self) -> None:
    if self.confirm_quit():
        self.exit()  # Directly calls exit method
```

**Key Points**:
1. `App.action_quit()` is async, but your override is typically sync
2. Use `self.exit()` to properly terminate the app
3. `exit()` accepts optional parameters: `result`, `return_code`, `message`
4. Don't try to await the super call unless your override is also async

**Related Issue**: csv_editor.py quit button didn't work (Ctrl+Q, ESC)

**Related Files**:
- `csv_editor.py`: Lines 1272-1292 (action_quit implementation)
- `test_csv_editor.py`: test_quit_action_calls_exit() test

---

## Profitable Candidates Tool Implementation

**Implementation Date**: October 2025

### Problem Statement
Traders needed a way to identify volatile trading pairs with oscillating prices that could be profitable for bracketing strategies (buying low and selling high when prices oscillate).

### Solution
Created `tools/find_profitable_candidates.py` - a comprehensive analysis tool that:
1. Fetches hourly OHLC (Open/High/Low/Close) data from Kraken
2. Calculates volatility metrics and oscillation patterns
3. Estimates profit probability based on historical frequency
4. Ranks candidates by profitability
5. Creates bracketing orders interactively

### Key Features

**Statistical Analysis**:
- Calculates percentage oscillations between consecutive periods
- Measures volatility (average, max, standard deviation)
- Counts significant swings (moves >2% by default)
- Tracks direction changes (price reversals)

**Probability Model**:
```python
probability = (historical_hits / periods) × (1 + oscillation_frequency × 0.5)
```
- Based on historical frequency of hitting target
- Adjusts for oscillation consistency
- Provides confidence levels (low/medium/high)
- Estimates expected time to hit target

**Interactive Mode**:
- Lists ranked candidates
- User selects pair and volume
- Preview order details before execution
- Dry-run mode for safe testing
- Creates limit orders for bracketing

### Implementation Details

**Classes**:
1. `CandidateAnalyzer`: Analyzes pairs for profitability
   - `fetch_ohlc_data()`: Get historical candles
   - `calculate_oscillations()`: Compute volatility metrics
   - `calculate_profit_probability()`: Estimate success probability
   - `analyze_pair()`: Complete analysis pipeline

2. `OrderCreator`: Creates bracketing orders
   - `create_bracket_orders()`: Place buy+sell limit orders
   - `estimate_balance_needed()`: Calculate required funds

**Algorithm for Oscillation Analysis**:
```python
# Calculate % change between consecutive closes
pct_change = ((close[i] - close[i-1]) / close[i-1]) * 100

# Count significant swings
significant = sum(1 for osc in oscillations if abs(osc) >= threshold)

# Count direction changes (oscillation frequency)
changes = sum(1 for i in range(1, len(osc)) 
              if (osc[i] > 0) != (osc[i-1] > 0))
```

**Probability Confidence Levels**:
- **High**: ≥40 periods analyzed AND ≥3 historical hits
- **Medium**: ≥20 periods analyzed AND ≥1 historical hit
- **Low**: Insufficient data or no historical hits

### Usage Examples

**Basic analysis**:
```bash
uv run python tools/find_profitable_candidates.py
```

**Custom parameters**:
```bash
uv run python tools/find_profitable_candidates.py \
  --pairs XXBTZUSD XETHZUSD SOLUSD \
  --hours 72 --target-profit 3.0 --top 5
```

**Interactive with dry-run**:
```bash
uv run python tools/find_profitable_candidates.py \
  --interactive --dry-run
```

### Testing Strategy

Created 10 unit tests covering:
- Oscillation calculations (basic, edge cases)
- Significant swing detection
- Direction change counting
- Probability calculation (high/low/moderate volatility)
- Pair name formatting
- Insufficient data handling

All tests pass without making actual API calls.

### Key Insights

1. **Historical Frequency**: Best predictor is actual historical frequency of hitting target, not just theoretical probability from normal distribution

2. **Oscillation Consistency**: Pairs that oscillate consistently (frequent direction changes) are better candidates than those with rare large moves

3. **Market Conditions**: Tool correctly identifies when market is calm (low volatility) vs volatile - important for risk management

4. **Dry-Run Essential**: Interactive mode with dry-run allows users to safely explore without risking funds

5. **Balance Requirements**: For bracketing, need both fiat (for buy orders) and crypto (for sell orders) - document clearly

### Documentation

- `docs/FIND_PROFITABLE_CANDIDATES.md`: Complete user guide (190 lines)
- `README.md`: Tools section with quick examples
- `demos/demo_find_profitable_candidates.py`: Visual demonstration (200 lines)

### Metrics

- **Code**: 470 lines (tool) + 230 lines (tests) + 200 lines (demo) = 900 lines
- **Tests**: 10 new tests, all passing
- **API Calls**: Efficient - 1 OHLC call per pair analyzed
- **Performance**: Analyzes 4 pairs in ~2 seconds
- **Security**: Passed CodeQL scan, no vulnerabilities

### Related Files
- `tools/find_profitable_candidates.py`: Main implementation
- `tests/test_find_profitable_candidates.py`: Unit tests
- `docs/FIND_PROFITABLE_CANDIDATES.md`: User documentation
- `demos/demo_find_profitable_candidates.py`: Demo script
- `kraken_api.py`: Lines 507-537 (get_ohlc method)

### Future Enhancements (Optional)

1. **Stop Loss Integration**: Add stop-loss orders to bracketing strategy
2. **Backtesting**: Simulate historical performance of identified candidates
3. **Multiple Timeframes**: Analyze 1h, 4h, 1d simultaneously
4. **Export Results**: Save analysis to CSV for further review
5. **Notification Integration**: Alert when good candidates emerge
6. **Risk Metrics**: Calculate max drawdown, Sharpe ratio
7. **Fee Consideration**: Adjust probability for trading fees

---

## Index Price Unavailable Fallback

**Implementation Date**: October 2025

### Problem
Some trading pairs on Kraken don't have an "index price" available, only "last trade price". When creating trailing stop loss orders with `trigger='index'`, these pairs fail with error:
```
EGeneral:Invalid arguments:Index unavailable
```

### Root Cause
- Kraken API supports two trigger types for stop orders: `index` and `last`
- Index price is preferred (more stable, less manipulable)
- Some coins (e.g., smaller altcoins) only have last trade price
- AssetPairs API doesn't indicate which pairs support index price

### Solution
Implemented automatic fallback in `create_tsl_order()` method:
1. Try creating order with `trigger='index'` first (preferred)
2. Catch "Index unavailable" error specifically (case-insensitive)
3. Automatically retry with `trigger='last'`
4. Log the fallback for visibility

### Implementation Details

**Code Location**: `ttslo.py` lines 535-696 (create_tsl_order method)

**Error Detection**:
```python
if 'index unavailable' in error_msg.lower():
   # Retry with trigger='last'
```

**Retry Logic**:
```python
# First attempt
api_kwargs = {'trigger': 'index'}
result = api.add_trailing_stop_loss(..., **api_kwargs)

# On index unavailable error
api_kwargs['trigger'] = 'last'
result = api.add_trailing_stop_loss(..., **api_kwargs)
```

**Logging**:
- WARNING: "Index price unavailable for {pair}, retrying with last trade price"
- INFO: "TSL order created successfully using last price trigger for {pair}"

### Testing

**Test File**: `tests/test_index_unavailable_fallback.py`

**Test Cases** (5 tests, all passing):
1. `test_index_unavailable_retries_with_last_price`: Verify retry succeeds
2. `test_non_index_error_does_not_retry`: Other errors don't trigger retry
3. `test_both_index_and_last_fail`: Handle case where both fail
4. `test_case_insensitive_index_unavailable_detection`: Case variations work
5. `test_successful_first_attempt_no_retry`: Success on first attempt (no retry)

### Key Insights

1. **Prefer Index**: Always try index price first - it's more stable and less prone to manipulation
2. **Automatic Fallback**: Users don't need to configure anything - system handles it transparently
3. **Case Insensitive**: Error detection works regardless of error message case
4. **Minimal Changes**: Only retries on specific error, maintains all other error handling
5. **Logging**: Clear visibility into which trigger was used for each order

### Related Files
- `ttslo.py`: Lines 535-696 (implementation)
- `tests/test_index_unavailable_fallback.py`: Complete test suite
- `api-docs/add-order.md`: API documentation for trigger parameter

### Documentation
From Kraken API docs:
> **trigger** (string): Price signal used to trigger stop/take-profit orders
> - Possible values: `index`, `last`
> - Default value: `last`

### Metrics
- **Code Added**: ~110 lines (retry logic with error handling)
- **Tests Added**: 5 new tests, all passing
- **Total Tests**: 286 passing (up from 281)
- **Performance**: No impact (retry only on specific error)
- **Security**: Maintains all existing safety checks

## Cryptocurrency Statistics Analysis Tool
## Cryptocurrency Statistics Analysis Tool

**Implementation Date**: October 2025

### Problem Statement
Need to analyze cryptocurrency price distributions to make probabilistic predictions about price movements. Specifically: "Can we predict with 95% probability that an asset will exceed a certain threshold within 24 hours?"

### Solution
Created `tools/coin_stats.py` - a comprehensive statistical analysis tool that:
1. Fetches minute-by-minute OHLC data from Kraken (up to 2,880 data points per pair)
2. Calculates comprehensive statistics (mean, median, stdev)
3. Tests for normal distribution using Shapiro-Wilk test
4. Generates distribution graphs with matplotlib
5. Calculates 95% probability thresholds based on statistical analysis

### Key Features

**Statistical Analysis**:
- Basic stats: mean, median, standard deviation, min/max, range
- Percentage change stats: mean, median, stdev of minute-to-minute changes
- Shapiro-Wilk normality test with p-value interpretation
- 95% confidence threshold calculations using normal distribution theory

**Visual Analytics**:
- Dual histogram graphs (price distribution + percentage changes)
- Normal distribution overlay when applicable
- Statistical annotations on graphs
- PNG export for documentation

**Data Export**:
- JSON export with proper numpy/scipy type conversion
- Summary table in terminal
- Detailed per-pair analysis

### Implementation Details

**Normality Testing**:
```python
from scipy import stats as scipy_stats

# Shapiro-Wilk test on percentage changes
statistic, p_value = scipy_stats.shapiro(pct_changes)
is_normal = p_value > 0.05  # p > 0.05 suggests normal distribution
```

**95% Threshold Calculation**:
```python
# Use inverse CDF (percent point function) for 95% probability
z_score = scipy_stats.norm.ppf(1 - 0.95)  # -1.645 for 95%
threshold_pct = abs(z_score * pct_stdev)

# Calculate actual price thresholds
threshold_price_up = mean * (1 + threshold_pct / 100)
threshold_price_down = mean * (1 - threshold_pct / 100)
```

**JSON Serialization Fix**:
- Numpy/scipy types (np.bool_, np.integer, np.floating) not JSON serializable
- Created recursive converter function to handle nested dicts
- Converts all numpy types to native Python types

### Key Insights

1. **Crypto is NOT Normally Distributed**: 
   - In testing, 100% of crypto pairs failed normality tests
   - "Fat tails" are common - more extreme events than normal distribution predicts
   - Confidence levels adjusted accordingly (mostly "LOW")

2. **Minute Data is Valuable**:
   - 2,880 data points (48h) provides good statistical power
   - Captures intraday volatility patterns
   - Better than hourly for short-term predictions

3. **Volatility Varies by Coin**:
   - BTC: Relatively stable, ±0.10% typical 95% threshold
   - ETH: Slightly more volatile, ±0.15%
   - Smaller coins: Can be ±2-5% or more
   - StdDev is good indicator of trading opportunities

4. **Distribution Shapes Matter**:
   - Symmetric distribution = stable, no trend
   - Skewed distribution = directional bias
   - Multiple peaks = trading ranges/support levels
   - Visual inspection complements statistical tests

5. **Tool Design Patterns**:
   - Follow existing tool structure (`find_profitable_candidates.py`)
   - Use same `format_pair_name()` mapping
   - Graceful degradation when scipy/matplotlib unavailable
   - Clear separation: analysis logic vs. presentation

### Testing Strategy

Created 11 unit tests covering:
- Pair name formatting
- Basic statistics calculation
- Statistics consistency with stdlib
- Normality test integration
- Probability threshold calculation
- Data filtering by time
- Complete analysis pipeline
- Graph generation
- Error handling (insufficient data)

All tests use mock data, no API calls required.

### Usage Examples

**Quick Analysis**:
```bash
python3 tools/coin_stats.py --pairs XXBTZUSD --hours 24 --no-graphs
```

**Full Analysis with Graphs**:
```bash
python3 tools/coin_stats.py --pairs XXBTZUSD XETHZUSD SOLUSD --hours 48
```

**Export for Further Processing**:
```bash
python3 tools/coin_stats.py --hours 48 --json-output results.json
```

### Limitations and Warnings

**Statistical Limitations**:
1. Past performance doesn't predict future results
2. 48 hours may not capture weekly/monthly patterns
3. Black swan events not reflected in statistics
4. Non-normal distributions reduce prediction reliability

**Technical Limitations**:
1. Kraken API may limit minute data availability
2. Some pairs may not have full 48 hours of data
3. Requires scipy/matplotlib for full functionality
4. Large memory usage for many pairs (stores all candles)

### Documentation

- `docs/COIN_STATS.md`: Complete user guide (250+ lines)
- `demos/demo_coin_stats.py`: Interactive demonstration (200+ lines)
- `README.md`: Quick examples in Tools section
- `tests/test_coin_stats.py`: Test suite with examples

### Metrics

- **Code**: 615 lines (tool) + 280 lines (tests) + 240 lines (demo) = 1,135 lines
- **Tests**: 11 tests, all passing
- **Documentation**: 250 lines user guide + 200 lines demo
- **API Calls**: 1 OHLC call per pair (efficient)
- **Performance**: Analyzes 3 pairs in ~5 seconds
- **Security**: Passed CodeQL scan, no vulnerabilities

### Related Files
- `tools/coin_stats.py`: Main implementation
- `tests/test_coin_stats.py`: Unit tests  
- `docs/COIN_STATS.md`: User documentation
- `demos/demo_coin_stats.py`: Demo script
- `kraken_api.py`: OHLC endpoint (interval=1 for minute data)

### Future Enhancements (Optional)

1. **Multiple Timeframes**: Analyze 1m, 5m, 15m, 1h simultaneously
2. **Correlation Analysis**: Compare movement between pairs
3. **Backtesting**: Validate threshold predictions against historical data
4. **Volatility Forecasting**: Predict future volatility (GARCH models)
5. **Risk Metrics**: VaR, CVaR, Sharpe ratio calculations
6. **Machine Learning**: LSTM/ARIMA for time series prediction
7. **Real-time Updates**: Stream data and update statistics live
8. **Alert Integration**: Notify when volatility exceeds thresholds

---

## Dashboard /api/completed Missing Recent Orders (2025-10-24)

**Problem**: Dashboard only showed 2 old completed orders even though new orders were being filled.

**Initial Incorrect Diagnosis**: 
- Initially thought Kraken API's 50-order limit on `ClosedOrders` was the issue
- Added `start` parameter to fetch last 30 days - but testing showed this didn't help
- The real issue: triggered orders in state.csv weren't in the most recent 50 closed orders

**Root Cause** (Corrected):
- Dashboard matched state entries against `ClosedOrders` API response (max 50 orders)
- If the specific order IDs from state.csv weren't in those 50 recent orders, they wouldn't appear
- Account had 362 total closed orders, but API only returns 50 at a time
- The `start` parameter doesn't change this - still returns only 50 orders even with time filter

**Solution**:
- Added `query_orders(txids)` method to kraken_api.py using Kraken's `QueryOrders` endpoint
- Modified `get_completed_orders()` to directly query specific order IDs from state
- More efficient: only queries the exact orders needed (typically 3-4) vs fetching 50 unrelated orders
- Includes fallback to old method if query_orders fails

**Implementation**:
1. **kraken_api.py**: Added `query_orders(txids)` method
   - Accepts list or comma-separated string of order IDs (up to 50)
   - Uses Kraken's `QueryOrders` private API endpoint
   - Returns order details for specified transaction IDs

2. **dashboard.py**: Updated `get_completed_orders()`
   - Collects order IDs from triggered state entries first
   - Calls `query_orders()` with specific order IDs
   - Falls back to `get_cached_closed_orders()` on error
   - More efficient and reliable

3. **creds.py**: Added support for `COPILOT_KRAKEN_API_KEY` and `COPILOT_KRAKEN_API_SECRET`
   - Allows GitHub Copilot agent to test with live production data (read-only)

**Testing**:
- All dashboard tests pass
- Live testing confirmed `query_orders()` works with production API
- Queried 3 specific orders successfully from 362 total closed orders

**Key Insights**:
1. **Direct Query > Listing**: Querying specific order IDs is more efficient than listing all and filtering
2. **Kraken API Limits**: `ClosedOrders` returns max 50 orders, even with `start` parameter
3. **QueryOrders Endpoint**: Can query up to 50 specific order IDs in one call
4. **State-Driven Approach**: Use state.csv as source of truth for which orders to query

**Related Files**:
- `kraken_api.py`: Lines 960-990 (query_orders method)
- `dashboard.py`: Lines 337-445 (get_completed_orders function)
- `creds.py`: Lines 91-95 (COPILOT_KRAKEN_API_KEY support)

---

## Dashboard Price Formatting for Small Value Coins (2025-10-25)

**Problem**: Dashboard displayed very small coin prices as "$0.00" because all prices used `.toFixed(2)` (2 decimal places).
- Example: MEMEUSD worth $0.001679 showed as "$0.00"
- Users couldn't see actual trigger prices for meme coins and other low-value assets

**Root Cause**: 
- `templates/dashboard.html` used hardcoded `.toFixed(2)` for ALL price displays
- Line 649: `$${parseFloat(order.trigger_price || 0).toFixed(2)}`
- Same pattern in ~20 places throughout the template

**Solution**: Created smart `formatPrice()` JavaScript function with dynamic decimal places:
```javascript
function formatPrice(value) {
    const price = parseFloat(value);
    
    // Very small values (< $0.01): up to 8 decimals, remove trailing zeros
    if (Math.abs(price) < 0.01) {
        return price.toFixed(8).replace(/\.?0+$/, '');
    }
    // Small values (< $1): 4 decimals
    else if (Math.abs(price) < 1) {
        return price.toFixed(4);
    }
    // Medium values (< $100): 2 decimals
    else if (Math.abs(price) < 100) {
        return price.toFixed(2);
    }
    // Large values: 2 decimals with thousands separator
    else {
        return price.toLocaleString('en-US', {
            minimumFractionDigits: 2,
            maximumFractionDigits: 2
        });
    }
}
```

**Examples**:
- $0.001679 → "$0.001679" (was "$0.00")
- $0.00000123 → "$0.00000123" (was "$0.00")
- $0.5678 → "$0.5678"
- $12.345 → "$12.35"
- $1234.567 → "$1,234.57"

**Changes Made**:
- Pending Orders: threshold price, current price, distance to trigger
- Active Orders: trigger price
- Completed Orders: trigger price, executed price, benefit amount

**Testing**:
- Created `tests/test_dashboard_price_formatting.py` with Python equivalents
- Tests verify all price ranges work correctly
- Specifically tests the MEME coin issue case

**Key Insights**:
1. **Dynamic Precision**: Different price ranges need different decimal places
2. **Trailing Zeros**: Remove for cleaner display (0.001 not 0.00100000)
3. **Readability**: Larger numbers benefit from thousands separators
4. **Edge Cases**: Handle null/undefined/N/A gracefully

**Related Files**:
- `templates/dashboard.html`: Lines 381-437 (formatPrice function), all price displays
- `tests/test_dashboard_price_formatting.py`: Test suite

---

## Dashboard Cancel Buttons & Actions (2025-10-25)

**Implementation**: Added cancel functionality to dashboard for managing pending and active orders.

**Features**:
1. **Pending Orders Cancel** - Set enabled status
   - POST `/api/pending/<id>/cancel` - disable/pause/cancel pending config
   - Supports states: `true`, `false`, `paused`, `canceled`
   - Updates config.csv atomically (preserves comments)
   - Red "Cancel" button on each pending order card

2. **Active Orders Cancel** - Cancel live Kraken orders
   - POST `/api/active/<order_id>/cancel` - cancels live order on Kraken
   - Calls `KrakenAPI.cancel_order(txid)`
   - Red "Cancel Order" button on each active order card

3. **Cancel All** - Emergency stop for all orders
   - POST `/api/cancel-all` - cancels ALL open orders
   - Double confirmation dialog (destructive action)
   - Handles partial failures gracefully
   - Red "🛑 Cancel All Active Orders" button at bottom

**UI Design**:
- Red buttons (btn-danger) for destructive actions
- Small buttons on cards (btn-small)
- Confirmation dialogs before cancel
- Double confirmation for Cancel All
- Clear error messages

**Backend** (`config.py`):
- `update_config_enabled(config_id, status)` - updates single config
- Supports: `true`, `false`, `paused`, `canceled`
- Uses atomic write (prevents data loss)
- Preserves ALL CSV lines (comments, empty rows)

**Testing** (`tests/test_dashboard_cancel.py`):
- 13 tests covering all scenarios
- Tests status updates, API calls, error handling
- Tests graceful degradation (no Kraken API)
- Tests partial failures in Cancel All

**Kraken API Quirks** (handled):
- `cancel_order(txid)` works for spot/funding wallets
- Returns `{'count': 1}` on success
- Handles API errors gracefully
- No special wallet handling needed (Kraken handles internally)

**Security**:
- POST endpoints only (prevents accidental GET cancels)
- Confirmation dialogs prevent fat-finger errors
- Double confirmation for Cancel All
- Clear error messages (no sensitive data exposed)

**Related Files**:
- `dashboard.py`: Lines 825-943 (cancel endpoints)
- `config.py`: Lines 510-540 (update_config_enabled)
- `templates/dashboard.html`: Cancel buttons, JS functions
- `tests/test_dashboard_cancel.py`: Complete test suite

**Usage**:
- Pending orders: Click "Cancel" → confirms → sets enabled=canceled
- Active orders: Click "Cancel Order" → confirms → cancels on Kraken
- Cancel All: Click button → double confirm → cancels all open orders

**Notes**:
- Cancel pending: Only updates config.csv (order not yet on Kraken)
- Cancel active: Calls Kraken API to cancel live order
- enabled field is text, supports future states (e.g., "scheduled", "error")
- Comment in config.csv updated to reflect new values

---

## Dashboard Cancel Button Permission Fix (2025-10-26)

**Problem**: Cancel buttons in dashboard (cancel pending, cancel active, cancel all) returned "permission denied" errors when users tried to cancel orders.

**Root Cause**: Dashboard initialized Kraken API with `readwrite=False` (line 80 of dashboard.py), using read-only credentials. Cancel operations require write permissions to modify/cancel orders on Kraken.

**Solution**: Changed dashboard initialization to use read-write credentials:
```python
# BEFORE (wrong - caused permission denied)
kraken_api = KrakenAPI.from_env(readwrite=False)

# AFTER (correct - allows cancellation)
kraken_api = KrakenAPI.from_env(readwrite=True)
```

**Impact**:
- Cancel All button now works
- Individual "Cancel" buttons on pending orders now work
- Individual "Cancel Order" buttons on active orders now work
- Requires `KRAKEN_API_KEY_RW` and `KRAKEN_API_SECRET_RW` environment variables to be set

**Key Insight**: Dashboard needs write permissions for cancel functionality, even though it only reads data most of the time. The cancel endpoints were already implemented correctly - only the API initialization was wrong.

**Documentation Updated**:
- README.md: Updated security note about credentials
- docs/DASHBOARD_README.md: Updated security notes section

**Related Files**:
- `dashboard.py`: Line 80 (API initialization)
- `tests/test_dashboard_cancel.py`: All 13 tests pass
- Issue referenced in problem statement about cancel buttons not working

---

## Minimum Volume Validation to Prevent Repeated Errors (2025-10-27)

**Feature**: Added early validation of order volume against Kraken's minimum order size (ordermin) to prevent repeated errors and notifications.

**Problem**: When trigger price reached but volume < Kraken's minimum (e.g., NEARUSD min=0.7, config has 0.1):
- System detects threshold met
- Tries to create order
- Gets "volume minimum not met" error from Kraken
- Repeats EVERY monitoring cycle (60s)
- Sends repeated Telegram notifications
- Clutters logs with same error

**Root Cause**:
- No pre-validation of volume against pair-specific minimums
- No error state tracking to prevent repeated attempts
- Every cycle: threshold check → order attempt → failure → notification

**Solution**: Multi-layered approach to handle volume validation properly

**Implementation**:

1. **Fetch Pair Info** (`kraken_api.py`):
   ```python
   def get_asset_pair_info(self, pair):
       """Get ordermin, costmin, decimals from AssetPairs API."""
       result = self._query_public('AssetPairs', {'pair': pair})
       # Returns: {'ordermin': '0.7', 'costmin': '0.5', ...}
   ```

2. **Early Volume Validation** (`ttslo.py`):
   ```python
   def check_minimum_volume(self, pair, volume, config_id):
       """Check volume against Kraken's ordermin BEFORE creating order."""
       pair_info = self.kraken_api_readonly.get_asset_pair_info(pair)
       if not pair_info:
           # Pair info unavailable - allow order (Kraken will validate)
           return (True, 'Could not verify minimum volume', None)
       
       ordermin_str = pair_info.get('ordermin')
       if not ordermin_str:
           return (True, 'No minimum volume specified', None)
       
       ordermin = Decimal(ordermin_str)
       volume_decimal = Decimal(str(volume))
       
       if volume_decimal < ordermin:
           return (False, f'Volume {volume} below minimum {ordermin}', str(ordermin))
       return (True, f'Volume meets minimum', str(ordermin))
   ```

3. **Error State Tracking** (`ttslo.py`):
   ```python
   def _handle_order_error_state(self, config_id, error_msg, notify_type, notify_args):
       """Track errors and send notification only once."""
       self.state[config_id]['last_error'] = error_msg
       
       # Send notification only if not already notified
       if not self.state[config_id].get('error_notified'):
           self.notification_manager.notify_order_failed(**notify_args)
           self.state[config_id]['error_notified'] = True
   ```

4. **Dashboard Warning** (`dashboard.py`):
   ```python
   # Check minimum volume for each pending order
   pair_info = kraken_api.get_asset_pair_info(pair)
   ordermin = float(pair_info['ordermin'])
   
   if volume < ordermin:
       volume_too_low = True
       volume_message = f'Volume {volume} below minimum {ordermin} for {pair}'
   ```

5. **UI Display** (`templates/dashboard.html`):
   ```javascript
   // Show warning icon with tooltip
   if (order.volume_too_low) {
       warningMessage = order.volume_message;
       showWarning = true;
   }
   
   const warningIcon = showWarning
       ? '<span class="warning-icon" data-tooltip="...">⚠️</span>'
       : '';
   
   // Disable Force button
   const forceButtonDisabled = order.volume_too_low ? 'disabled' : '';
   ```

**Key Features**:

1. **Early Detection**: Volume validated BEFORE attempting order creation
2. **Single Notification**: Error tracked in state.csv → notify only once
3. **Dashboard Warning**: Visual ⚠️ indicator in pending panel with tooltip
4. **Graceful Degradation**: If API unavailable, allows order to proceed (validation at Kraken)
5. **State Tracking**: Uses `last_error` and `error_notified` fields in state.csv

**State Fields**:
- `last_error`: Stores error message (e.g., "Volume 0.1 below minimum 0.7")
- `error_notified`: Boolean flag to prevent repeated notifications
- Both cleared when config re-enabled or threshold type changes

**Flow**:

```
Cycle 1:
  ✓ Threshold met
  ✓ Check volume: 0.1 < 0.7 → FAIL
  ✓ Update last_error in state
  ✓ Send Telegram notification (error_notified=False)
  ✓ Set error_notified=True
  ✗ Do not create order

Cycle 2+:
  ✓ Threshold still met
  ✓ Check volume: 0.1 < 0.7 → FAIL
  ✓ last_error already set
  ✗ Skip notification (error_notified=True)
  ✗ Do not create order
```

**Testing**:
- 8 new tests covering all scenarios
- All 427 existing tests still passing
- Tests verify: validation logic, error state tracking, notification suppression, dashboard display

**Key Insights**:

1. **Validate Early**: Check requirements BEFORE attempting expensive operations
2. **Track Error State**: Prevent repeated notifications for same error
3. **Graceful Fallback**: If validation unavailable, let Kraken reject (fail gracefully)
4. **Clear Error State**: Reset when config changed/re-enabled
5. **User-Friendly**: Show warnings in dashboard before user forces trigger

**Example Minimum Volumes** (from AssetPairs API):
- NEARUSD: 0.7
- BTCUSD: 0.0001  
- ETHUSD: 0.005
- SOLUSD: 0.05

**Related Files**:
- `kraken_api.py`: Lines 700-738 (get_asset_pair_info)
- `ttslo.py`: Lines 273-329 (check_minimum_volume), 430-468 (_handle_order_error_state), 550-575 (validation call)
- `dashboard.py`: Lines 267-291 (volume check in get_pending_orders)
- `templates/dashboard.html`: Lines 753-773, 841-861 (warning icon rendering)
- `tests/test_minimum_volume_validation.py`: Complete test suite (8 tests)

**Documentation**: This prevents the exact issue described in GitHub Issue - repeated errors and notifications when volume < ordermin.

---

## Dashboard Force Button Cache Invalidation (2025-10-27)

**Problem**: After clicking Force button on pending order, order initially showed "Manual" tag incorrectly. Tag disappeared after ~30 seconds.

**Root Cause**: `api_force_pending` endpoint updated state.csv with order_id but didn't invalidate caches:
- `get_cached_state()` returned stale data (no order_id)
- `get_active_orders()` couldn't match order to state
- Order incorrectly marked as "Manual" (line 434)
- After cache expired, fresh state loaded with order_id
- Order then matched via state, "Manual" tag disappeared

**Solution**: Added cache invalidation after state update (lines 1260-1267):
```python
# Invalidate caches so next request gets fresh data
# Force button affects multiple views:
# - Pending: order moves from pending to active (triggered=true in state)
# - Active: order now appears here (matched via order_id in state)  
# - State: contains new order_id, triggered flag, trigger_time
# - Config: contains updated threshold_price and trigger info
get_cached_state.invalidate()  # State was modified (order_id added)
get_active_orders.invalidate()  # Active orders will now match via state
get_pending_orders.invalidate()  # Order no longer pending (triggered=true)
get_cached_config.invalidate()  # Config was modified (trigger info added)
```

**Why 4 Caches?**:
1. **get_cached_state**: Contains order_id, triggered flag, trigger_time (changed)
2. **get_active_orders**: Now matches order via state (must refresh to show)
3. **get_pending_orders**: Order no longer pending (must refresh to remove)
4. **get_cached_config**: Contains updated threshold_price and trigger info (changed)

**Key Insights**:
1. **Cache Invalidation is Critical**: Any endpoint that modifies state/config MUST invalidate ALL affected caches
2. **Consistency Pattern**: Follow same pattern as `api_cancel_pending` (lines 1045-1046)
3. **Multiple Views**: Force button affects pending, active, state, and config views - invalidate all
4. **Order Matching Logic**: Orders marked "Manual" when in Kraken but NOT in cached state
5. **Test Coverage**: Add regression test to prevent future cache invalidation bugs
6. **Document Why**: Add comments explaining which caches need invalidation and why

**Related Files**:
- `dashboard.py`: Lines 1260-1267 (fix), 434 (manual flag logic), 1045-1046 (reference pattern)
- `tests/test_force_button_cache_invalidation.py`: Regression test verifies all 4 caches
- Issue description: User workflow that exposed the bug

**Similar Issues Fixed Previously**:
- Cancel button cache invalidation (2025-10-27) - same root cause, same pattern

---

*Add new learnings here as we discover them*


---

## Initial Price Tracking for Total Benefit Calculation (2025-10-26)

**Feature**: Added tracking of initial price to show the true benefit of using the TTSLO system.

**Problem**: Dashboard only showed "slippage" (trigger price vs executed price), which is typically negative due to the trailing offset mechanism. Users couldn't see the **real benefit** of waiting for better prices instead of executing a market order immediately.

**Solution**: Added `initial_price` field that captures the price when a config is first created/enabled.

**Implementation**:

1. **State.csv**: Added `initial_price` field to state fieldnames
   - Automatically populated on first run when config is processed
   - Never overwritten - preserves the original decision price

2. **ttslo.py**: Step 10 in `process_config()` populates initial_price
   ```python
   if not self.state[config_id].get('initial_price'):
       self.state[config_id]['initial_price'] = str(current_price)
   ```

3. **dashboard.py**: Calculate two benefit metrics
   - **Slippage** (existing): trigger_price vs executed_price (usually negative)
   - **Total Benefit** (new): initial_price vs executed_price (usually positive!)

4. **Dashboard UI**: Added two display rows
   - "Initial Price" - shows price when config was created
   - "Total Benefit" - shows real benefit with help tooltip

**Example**:
```
Sell BTC:
  Initial Price:   $45,000 (when user created config)
  Trigger Price:   $48,000 (when threshold met)
  Executed Price:  $47,500 (when TSL order filled)
  
  Slippage:        -$500   (-1.04%) ← Normal TSL cost
  Total Benefit:   +$2,500 (+5.56%) ← Real benefit!
```

**Key Insight**: Even with negative slippage, the user is $2,500 better off than if they had sold immediately. This is the core value proposition of the TTSLO system.

**Documentation**: Updated `docs/UNDERSTANDING_BENEFIT.md` with comprehensive explanation of both metrics and when each is useful.

**Testing**: Added 4 new tests in `tests/test_initial_price.py`:
- Test initial_price populated on first run
- Test initial_price not overwritten on subsequent runs
- Test total_benefit calculation for sell orders
- Test total_benefit calculation for buy orders

**Files Changed**:
- `config.py`: Added initial_price to state fieldnames
- `ttslo.py`: Auto-populate initial_price on first run
- `dashboard.py`: Calculate and return total_benefit
- `templates/dashboard.html`: Display initial_price and total_benefit
- `docs/UNDERSTANDING_BENEFIT.md`: Comprehensive documentation
- `tests/test_initial_price.py`: New test suite

**Result**: All 358 tests passing. Feature ready for production use.

---

## GitHub Environment Secrets Support (2025-10-24)

**Implementation Date**: October 2025

### Problem
Need to enable read-only live API tests in GitHub Actions CI/CD using repository secrets without hardcoding credentials or using complex secret name patterns.

### Solution
Extended `creds.py` to support `COPILOT_KRAKEN_API_KEY` and `COPILOT_KRAKEN_API_SECRET` as fallback options for read-only Kraken API credentials.

### Implementation Details

**Precedence Order** (for `KRAKEN_API_KEY` and `KRAKEN_API_SECRET`):
1. Exact environment variable name (e.g., `KRAKEN_API_KEY`)
2. Copilot-prefixed name (e.g., `copilot_KRAKEN_API_KEY`)
3. COPILOT_W_KR_RO_PUBLIC / COPILOT_W_KR_RO_SECRET (existing pattern)
4. COPILOT_W_KR_PUBLIC / COPILOT_W_KR_SECRET (existing fallback)
5. **NEW**: `COPILOT_KRAKEN_API_KEY` / `COPILOT_KRAKEN_API_SECRET` (GitHub secrets)

**Code Changes**:
- Modified `get_env_var()` in `creds.py` to add new fallback options
- Only 6 lines of code changed (surgical modification)
- Maintained backward compatibility with all existing patterns

**Testing**:
- Created 18 new tests in `tests/test_creds.py`
- All tests pass, no regressions
- Comprehensive coverage of precedence rules and fallback behavior

**Documentation**:
- Updated `.env.example` with explanation of all supported patterns
- Updated `README.md` to document multiple credential sources
- Updated `tests/test_kraken_api_live.py` docstring
- Created `demos/demo_github_secrets.py` to demonstrate functionality

### Usage in GitHub Actions

Set repository secrets in GitHub:
```yaml
secrets:
  COPILOT_KRAKEN_API_KEY: ${{ secrets.COPILOT_KRAKEN_API_KEY }}
  COPILOT_KRAKEN_API_SECRET: ${{ secrets.COPILOT_KRAKEN_API_SECRET }}
```

The application will automatically pick these up for read-only operations without code changes.

### Key Benefits

1. **Zero Code Changes**: Existing code automatically works with GitHub secrets
2. **Flexible Deployment**: Supports dev (.env), CI/CD (GitHub secrets), and production (env vars)
3. **Secure by Default**: Secrets never committed to repository
4. **Clear Precedence**: Standard names always take priority over secret patterns

### Related Files
- `creds.py`: Lines 92-99 (implementation)
- `tests/test_creds.py`: Complete test suite (18 tests)
- `demos/demo_github_secrets.py`: Demonstration script
- `.env.example`: Updated documentation
- `README.md`: Updated credential documentation

---

## Merge & Test Learnings (2025-10-24)

- Resolved merge conflicts on branch `copilot/fix-tslo-index-error` keeping both behaviors:
  - Automatic fallback from `trigger='index'` to `trigger='last'` when Kraken returns "Index unavailable".
  - Preserve `KrakenAPIError`-specific logging, notifications and state updates from `origin/main`.

- Fixes made:
  - `ttslo.create_tsl_order()` now:
    - retries with `trigger='last'` when index is unavailable and uses the retry result instead of falling through to generic error handling;
    - notifies via `NotificationManager.notify_insufficient_balance` when balance check fails (even if no state entry exists yet);
    - preserves existing state-based `_handle_order_error_state()` updates when state entry exists.
  - `config.ConfigManager.save_state()` and `initialize_state_file()` updated to include `last_error` and `error_notified` in CSV headers so saving state won't raise a fields mismatch.

- Validation:
  - Created a local venv and ran the full pytest suite inside it.
  - Test results: 297 passed, 6 skipped.

- Git/PR status:
  - Branch `copilot/fix-tslo-index-error` contains the merge resolution and tests-green changes.
  - After this commit I'll push the LEARNINGS update and check the existing PR for mergeability.

- Notes / follow-ups:
  - PR: "Fix: Add automatic fallback to last price when index price unavailable" (active PR in this repo) — verify CI/branch protection in GitHub before merging.
  - Consider adding a tiny unit test to assert that `NotificationManager.notify_insufficient_balance` is called when balance is insufficient (already covered by existing tests, but worth an explicit assertion in integration tests).



---

## Merge & Test Learnings (2025-10-24)

- Resolved merge conflicts on branch `copilot/fix-tslo-index-error` keeping both behaviors:
  - Automatic fallback from `trigger='index'` to `trigger='last'` when Kraken returns "Index unavailable".
  - Preserve `KrakenAPIError`-specific logging, notifications and state updates from `origin/main`.

- Fixes made:
  - `ttslo.create_tsl_order()` now:
    - retries with `trigger='last'` when index is unavailable and uses the retry result instead of falling through to generic error handling;
    - notifies via `NotificationManager.notify_insufficient_balance` when balance check fails (even if no state entry exists yet);
    - preserves existing state-based `_handle_order_error_state()` updates when state entry exists.
  - `config.ConfigManager.save_state()` and `initialize_state_file()` updated to include `last_error` and `error_notified` in CSV headers so saving state won't raise a fields mismatch.

- Validation:
  - Created a local venv and ran the full pytest suite inside it.
  - Test results: 297 passed, 6 skipped.

- Git/PR status:
  - Branch `copilot/fix-tslo-index-error` contains the merge resolution and tests-green changes.
  - After this commit I'll push the LEARNINGS update and check the existing PR for mergeability.

- Notes / follow-ups:
  - PR: "Fix: Add automatic fallback to last price when index price unavailable" (active PR in this repo) — verify CI/branch protection in GitHub before merging.
  - Consider adding a tiny unit test to assert that `NotificationManager.notify_insufficient_balance` is called when balance is insufficient (already covered by existing tests, but worth an explicit assertion in integration tests).


---

## Repeated Notification Prevention (2025-10-27)

**Feature**: Added `trigger_notified` flag to prevent repeated notifications when trigger price reached but order creation impossible.

**Problem**: GitHub Issue - "Repeated errors when trigger price reached but no balance"
- System sent "🎯 Trigger price reached!" notification EVERY monitoring cycle
- System sent "⚠️ Cannot create order - Insufficient balance!" notification EVERY cycle
- No order created → state NOT updated → notifications repeated forever
- User spammed with identical messages every 60 seconds

**Root Cause**:
1. `process_config()` at line 1238: Sends "trigger price reached" when threshold met
2. `create_tsl_order()` at line 625: Balance check fails, sends "insufficient balance", returns None
3. `process_config()` at line 1254: If order_id is None, does NOT mark config as triggered
4. Next cycle: threshold still met → repeat from step 1

**Solution**: Track notification state to prevent spam

**Implementation**:

1. **State Field** (`config.py`):
   ```python
   fieldnames = [..., 'trigger_notified']  # Track trigger notification sent
   ```

2. **Initialize Flag** (`ttslo.py` line 1108):
   ```python
   self.state[config_id] = {
       ...
       'trigger_notified': False,  # Track if we've sent "trigger price reached"
   }
   ```

3. **Check Before Sending** (`ttslo.py` line 1241):
   ```python
   if self.notification_manager and not self.state[config_id].get('trigger_notified'):
       self.notification_manager.notify_trigger_price_reached(...)
       self.state[config_id]['trigger_notified'] = True
   ```

4. **Balance Check Notification** (`ttslo.py` line 632):
   - Uses `_handle_order_error_state` when state exists
   - Checks `error_notified` flag to prevent repeated error notifications
   - Falls back to direct notification for standalone calls

**Behavior**:

```
Cycle 1 (Balance Insufficient):
  ✓ Threshold met
  ✓ Send "trigger price reached" notification
  ✓ Set trigger_notified=True
  ✓ Balance check fails
  ✓ Send "insufficient balance" notification (via _handle_order_error_state)
  ✓ Set error_notified=True
  ✗ No order created

Cycle 2+:
  ✓ Threshold still met
  ✗ Skip "trigger price reached" (trigger_notified=True)
  ✓ Balance check still fails
  ✗ Skip "insufficient balance" (error_notified=True)
  ✗ No order created
  → No spam!
```

**Retry Workflow**:
- User must disable/re-enable config to reset flags
- Or delete state entry for fresh start
- Flags persist while issue unfixed (prevents spam)

**Key Features**:
1. **Single Notification**: Each error type sent only once
2. **Persistent State**: Flags saved in state.csv across restarts
3. **User Control**: Disable/re-enable to retry after fixing issue
4. **Backward Compatible**: Existing configs work without changes

**Testing**:
- 4 new tests covering all scenarios
- 1 updated test reflecting new behavior
- All 449 tests passing

**Related Files**:
- `config.py`: Lines 345, 425 (fieldnames)
- `ttslo.py`: Lines 1108, 1120-1127, 1241-1250 (implementation)
- `tests/test_repeated_notification_fix.py`: Complete test suite
- `tests/test_minimum_volume_validation.py`: Updated test

**Similar Pattern**: Reuses `error_notified` pattern from minimum volume validation feature

---



**Problem**: Balance checks were failing with "Available Balance: unknown" for pairs like DYDXUSD because:
1. GitHub Copilot agent sets credentials as `COPILOT_KRAKEN_API_KEY` (uppercase prefix)
2. `creds.py` was only checking for `copilot_KRAKEN_API_KEY` (lowercase prefix)
3. Credentials were not found, so balance API call failed

**Fix**: Updated `get_env_var()` in `creds.py` to check both uppercase and lowercase variants:
- Check exact name
- Check `COPILOT_` prefix (uppercase) - **NEW**
- Check `copilot_` prefix (lowercase) - existing
- Check `COPILOT_W_*` mappings - existing

**Testing**: Created `tools/test_balance_copilot.py` to verify credentials are found and balance API works.

---

## Understanding Negative "Benefit" in Dashboard (2025-10-25)

**Issue**: Users confused by negative "benefit" values in Completed Orders section, thinking they were losing money.

**Root Cause**: 
- "Benefit" is actually **slippage** - difference between trigger price and execution price
- For TSL orders, negative slippage is NORMAL and EXPECTED
- The trailing mechanism means price must move against you (by trailing offset %) before order executes
- Example: Sell triggers at $2.53, executes at $2.50 with 1% trailing = -1.23% slippage

**Why This Happens**:
- TSL orders trail the price by the offset percentage
- When price reverses, order triggers at the offset distance
- This is the COST of using TSL protection (like insurance)
- It's NOT a net loss on the total trade

**Solution**:
1. Created comprehensive guide: `docs/UNDERSTANDING_BENEFIT.md`
2. Renamed "Benefit" to "Slippage" in dashboard UI
3. Added help icons with tooltips explaining what slippage means
4. Added README section explaining negative values are normal
5. Documented expected ranges: -1% to -2% matching trailing offset

**Key Insight**: 
- Users should focus on TOTAL PROFIT (buy price vs sell price minus fees/slippage)
- Not on individual order slippage
- The bracket strategy (buy low, sell high) still profits despite slippage
- Example: Buy at $2.31, sell at $2.50 = +$0.19 gross, -$0.04 slippage, +$0.14 net profit

**Related Files**:
- `docs/UNDERSTANDING_BENEFIT.md`: Complete explanation with examples
- `templates/dashboard.html`: UI updates (label, tooltips)
- `README.md`: Quick explanation section
- `dashboard.py`: Lines 424-433 (benefit calculation)

---

## USD Pair Suffix Support (2025-10-24)

**Problem**: Balance checks were failing for pairs ending in 'USD' (like DYDXUSD, ATOMUSD, SOLUSD) because:
1. `_extract_base_asset()` only checked for suffixes: USDT, ZUSD, ZEUR, EUR, etc.
2. It didn't check for plain 'USD' suffix
3. For DYDXUSD, base asset extraction returned empty string
4. Balance lookup failed completely

**Fix**: Added 'USD' to the list of quote currency suffixes in `_extract_base_asset()`:
```python
# Note: Order matters - check longer suffixes first (e.g., USDT before USD)
for quote in ['USDT', 'ZUSD', 'ZEUR', 'EUR', 'ZGBP', 'GBP', 'ZJPY', 'JPY', 'USD']:
```

**Why order matters**: 
- Some pairs might theoretically end with both USDT and USD
- Checking USDT first ensures we get the most specific match
- Example: "XXBTUSDT" should match USDT (4 chars) not USD (3 chars)

**Testing**: 
- Created `tools/test_dydx_balance.py` to test with live API
- Created `tests/test_balance_fix.py` with unit tests
- Verified DYDXUSD, ATOMUSD, SOLUSD all work correctly

**Result**: Balance checking now works for all USD pairs, properly aggregating spot and funding wallet balances.

---

## Buy Order Balance Check Logic Error (2025-10-25)

**Problem**: Dashboard incorrectly checked base asset balance for buy orders.
- Example: ATOMUSD buy order checked ATOM balance (should check USD)
- User had 0 ATOM but plenty of USD → showed "Critical: Insufficient balance"
- Error message: "Insufficient balance for buy orders (0.0000 < 2.4049)" for ATOM

**Root Cause**: `dashboard.py` lines 630-644 in `get_balances_and_risks()`
- Line 636 incorrectly added buy volume to base asset: `assets_needed[base_asset]['buy_volume'] += volume`
- For buy orders, we need quote currency (USD), not base asset (ATOM)
- Risk check at lines 681-684 then flagged insufficient ATOM balance for buy order

**Fix**:
```python
# BEFORE (wrong)
elif direction == 'buy':
    assets_needed[base_asset]['buy_volume'] += volume  # ❌ Wrong!
    assets_needed[base_asset]['pairs'].add(pair)
    
    # For buys, we also need the quote currency
    if quote_asset and pair in prices:
        price = prices[pair]
        quote_needed = volume * price
        assets_needed[quote_asset]['buy_volume'] += quote_needed
        assets_needed[quote_asset]['pairs'].add(pair)

# AFTER (correct)
elif direction == 'buy':
    # Buying base asset - need quote currency balance (not base asset)
    # Track the pair for the base asset but don't require base asset balance
    assets_needed[base_asset]['pairs'].add(pair)  # ✅ Only track pair
    
    # For buys, we need the quote currency (unchanged)
    if quote_asset and pair in prices:
        price = prices[pair]
        quote_needed = volume * price
        assets_needed[quote_asset]['buy_volume'] += quote_needed
        assets_needed[quote_asset]['pairs'].add(pair)
```

**Key Insight**:
- **Buy orders**: Need quote currency (USD to buy ATOM)
- **Sell orders**: Need base asset (ATOM to sell)
- Dashboard now correctly shows:
  - Buy ATOMUSD: Check USD balance (not ATOM)
  - Sell ATOMUSD: Check ATOM balance (not USD)

**Testing**:
- Added 2 comprehensive tests in `test_dashboard_balances.py`
- `test_buy_order_checks_quote_currency_not_base`: Verifies buy logic
- `test_sell_order_checks_base_currency_not_quote`: Verifies sell logic
- Tests handle cache TTL (30s) to avoid cross-test pollution

**Related Files**:
- `dashboard.py`: Lines 630-644 (fix applied)
- `tests/test_dashboard_balances.py`: New tests added

---

## ZUSD vs USD Currency Normalization (2025-10-25)

**Problem**: Dashboard showed two separate balance entries:
- USD: 0 balance (critical warning)
- ZUSD: 155.80 balance (sufficient)

User confused: "Aren't USD and ZUSD the same thing?" Yes!

**Root Cause**:
- Trading pairs have inconsistent suffixes:
  - ATOMUSD, DYDXUSD, FILUSD → extract "USD"
  - XXBTZUSD, XETHZUSD → extract "ZUSD"
- Kraken API returns balances with Z-prefixed fiat codes:
  - `{'ZUSD': '155.80', 'ZEUR': '100.0'}` (NOT `{'USD': ..., 'EUR': ...}`)
- Dashboard's `_extract_quote_asset()` returned raw suffix
- Balance lookup: USD → 0 (not in API), ZUSD → 155.80

**Why Z-prefix?**
Kraken uses Z-prefix for fiat currencies in API responses:
- USD → ZUSD
- EUR → ZEUR  
- GBP → ZGBP
- JPY → ZJPY

Stablecoins (USDT) don't get Z-prefix (they're crypto, not fiat).

**Solution**:
Updated `_extract_quote_asset()` to normalize all fiat to Z-prefix:
```python
if quote == 'USD':
    return 'ZUSD'
elif quote == 'EUR':
    return 'ZEUR'
# ... etc
```

**Result**:
- Dashboard now shows single ZUSD entry
- All USD and ZUSD pairs aggregate correctly
- No more confusion about "sufficient ZUSD but insufficient USD"

**Key Insight**: Always normalize currency codes to match API response format. Check actual API responses to understand the format used.

**Testing**:
- Created `test_zusd_usd_normalization.py` (8 tests)
- Updated `test_dashboard_balances.py` to use ZUSD
- All 354 tests passing

**Related Files**:
- `dashboard.py`: Lines 561-594 (_extract_quote_asset)
- `tests/test_zusd_usd_normalization.py`: Comprehensive test suite
- `tests/test_dashboard_balances.py`: Updated existing tests

---

```

---

## Insufficient Gap Validation Change (2025-10-27)

**Issue**: Validator blocked orders when gap between threshold and current price was less than trailing offset. Users couldn't transact even though they wanted to.

**Examples from Issue**:
- DYDXUSD: Gap 0.96% < trailing 2.00% → Blocked
- PONKEUSD: Gap 1.11% < trailing 2.00% → Blocked  
- ATHUSD: Gap 1.97% < trailing 2.00% → Blocked

**Root Cause**: Validation was too strict, assuming insufficient gap was always wrong. But users might WANT to trigger orders immediately.

**Solution**: Changed insufficient gap from ERROR to WARNING
- Gap < trailing_offset: Now WARNING (was ERROR)
- Allows transactions while still alerting user
- Added actionable suggestions in warning message

**Code Changes**:
1. `validator.py` line 437-443: Changed from conditional ERROR/WARNING to always WARNING
2. Added helpful suggestions: "(1) increase threshold price, (2) reduce trailing offset, or (3) wait for price to move away"
3. Updated 3 existing tests to expect WARNING instead of ERROR
4. Added 3 comprehensive tests in `test_insufficient_gap_fix.py`

**Warning Levels** (unchanged):
- Gap < trailing_offset: "Insufficient gap" WARNING
- Gap >= trailing_offset and < 2×trailing_offset: "Small gap" WARNING  
- Gap >= 2×trailing_offset: No warning

**Key Insights**:
1. **User Intent Matters**: Validation should warn but not block when user wants immediate execution
2. **Actionable Warnings**: Include suggestions on how to fix issues
3. **Minimal Changes**: Simple change from ERROR to WARNING solves the problem
4. **Debug Mode**: Already had mechanism for this (debug_mode), just needed to apply it to normal mode too

**Testing**:
- 3 new tests covering exact examples from issue
- All existing tests updated and passing
- 448 total tests passing

**Related Files**:
- `validator.py`: Lines 437-443 (fix)
- `tests/test_insufficient_gap_fix.py`: New comprehensive tests
- `tests/test_debug_mode_validation.py`: Updated tests
- `tests/test_ttslo.py`: Updated test_config_validator

**User Impact**: Users can now transact with small gaps (with warnings) instead of being completely blocked.

---<|MERGE_RESOLUTION|>--- conflicted
+++ resolved
@@ -2,7 +2,6 @@
 
 Key learnings and gotchas discovered during TTSLO development.
 
-<<<<<<< HEAD
 ## coin_stats.py Output Clarity (2025-10-30)
 
 **Problem**: Users confused by coin_stats.py output showing contradictory messages:
@@ -41,7 +40,6 @@
 **Related Files**:
 - tools/coin_stats.py: Lines 536, 544, 551-560, 1252-1278
 - tests/test_coin_stats.py: New test added
-=======
 ## Statistical Distribution Display in HTML Reports (2025-10-30)
 
 **Feature**: Enhanced HTML report in coin_stats.py to display which statistical distribution was used for analysis.
@@ -97,7 +95,6 @@
 - `tests/test_coin_stats.py`: test_html_report_shows_distribution()
 
 ---
->>>>>>> 805e49cd
 
 ## Kraken API Efficiency - Batch Price Fetching and Targeted Order Queries (2025-10-27)
 
