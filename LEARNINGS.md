# LEARNINGS

Key learnings and gotchas discovered during TTSLO development.

<<<<<<< HEAD
## CSV Editor Quit-Without-Saving Option (2025-11-14)

**Feature**: Added Ctrl+X keybinding for immediate quit without saving, bypassing the confirmation dialog.

**Problem**: Users wanted a quick way to discard changes without going through the confirmation dialog.

**Solution**: 
- Added `Ctrl+X` keybinding mapped to `action_force_quit()`
- Force quit immediately exits without checking `modified` flag or showing confirmation
- Existing `Ctrl+Q` / `ESC` behavior unchanged (still shows confirmation when unsaved changes exist)

**Implementation**:
```python
def action_force_quit(self) -> None:
    """Force quit the application without saving (no confirmation)."""
    self.exit()
```

**Key Bindings**:
- `Ctrl+Q` / `ESC`: Quit with confirmation dialog when unsaved changes exist
- `Ctrl+X`: Force quit immediately without any prompts (new)
- `Ctrl+S`: Save changes

**Testing**: Added 3 comprehensive tests:
1. `test_force_quit_binding_exists`: Verifies Ctrl+X binding exists
2. `test_force_quit_always_exits_without_prompt`: Tests force quit with/without unsaved changes
3. `test_regular_quit_still_prompts_with_unsaved_changes`: Ensures regular quit unchanged

**Key Insights**:
1. **User Control**: Give users both safe (Ctrl+Q) and fast (Ctrl+X) exit options
2. **Minimal Changes**: Only 3 lines added + help screen update + tests
3. **Keep Existing Behavior**: Don't change Ctrl+Q/ESC behavior users expect
4. **Clear Documentation**: Update help screen, docstring, and keybinding display

**Related Files**:
- `csv_editor.py`: Lines 21-24 (docstring), 926 (binding), 1509-1511 (action), 786 (help)
- `tests/test_csv_editor.py`: Lines 467-561 (3 new tests)
=======
## Linked Order Activation Bug - Must Search All Configs (2025-11-14)

**Problem**: Linked child orders with enabled='false' or 'pending' never got activated when parent filled.

**Root Cause**:
- `activate_linked_order_if_needed()` searched for child config in `self.configs`
- But `self.configs` = `result.configs` from validator (line 1690)
- Validator only includes enabled='true' configs in `result.configs` (validator.py:111-112)
- If child has enabled='false' or 'pending', it's NOT in `self.configs`
- Search fails → logs ERROR → returns early WITHOUT activating child
- Child stays disabled forever, even though parent filled

**Why This Happened**:
1. At startup: validator filters configs to only enabled='true'
2. `self.configs` only contains validated enabled configs
3. When parent fills: searches for child in `self.configs`
4. Child not found because it's disabled
5. Activation fails silently

**The Fix** (ttslo.py lines 1123-1163):
- Load ALL configs from CSV using `self.config_manager.load_config()`
- Search in complete config list, not filtered `self.configs`
- Applied to both parent search (lines 1123-1137) and child search (lines 1145-1163)
- Added error handling for config load failures

**Key Insight**: 
- `self.configs` is for runtime processing (only enabled configs)
- When managing config relationships (linked orders), must load ALL configs from CSV
- Raw CSV load bypasses validation filter, includes disabled/pending configs

**Related Files**:
- `ttslo.py`: Lines 1106-1194 (activate_linked_order_if_needed)
- `tests/test_linked_order_disabled_child.py`: Tests for disabled/pending children
- `validator.py`: Lines 110-116 (where filtering happens)
>>>>>>> 5f48ddc7

---

## CSV Column Organization - System vs User Fields (2025-11-10)

**Context**: Production config files have mix of system fields (used by TTSLO) and user-defined fields (personal tracking).

**System/Internal Fields** (kept on left in this order):
1. `id` - Unique identifier 
2. `pair` - Trading pair
3. `threshold_price` - Trigger price
4. `threshold_type` - "above"/"below"
5. `direction` - "buy"/"sell"
6. `volume` - Trade amount
7. `trailing_offset_percent` - TSL offset
8. `enabled` - Status (true/false/pending/canceled)
9. `linked_order_id` - Chained order ID
10. `order_id` - Kraken order ID (added when triggered)
11. `trigger_time` - Trigger timestamp
12. `trigger_price` - Price at trigger

**User-Defined Fields** (moved to right, preserve relative order):
- `coin` - Personal label
- `W's holding` - Custom tracking
- `valud USD` - User calculation
- `new vol` - Custom volume
- `tx value USD` - Transaction tracking
- Any other custom columns users add

**Implementation**:
- `SYSTEM_COLUMNS` constant defines canonical order
- `_normalize_columns()` enforces left (system) / right (user) split
- Normalization runs on file load and before save
- User column order preserved within their section
- **All CSV generators** output all 12 system columns (even when blank):
  - `config.py`: `create_sample_config()` 
  - `tools/coin_stats.py`: `generate_config_suggestions()`
  - CSV editor creates new rows with all system fields

**Key Insights**:
1. **Separate concerns**: System fields for logic, user fields for notes/tracking
2. **Preserve user data**: Never delete unknown columns, just move to right
3. **Consistent order**: System columns always in same order for diff clarity
4. **Non-destructive**: Normalization preserves all data, just reorders
5. **Two-tier structure**: Required subset ⊂ System columns ⊂ All columns
6. **Complete headers**: All generators include all 12 system fields (blank trigger fields for new configs)

**Related Files**:
- `csv_editor.py`: Lines 1117-1125 (SYSTEM_COLUMNS), 1168-1213 (_normalize_columns)
- `config.py`: Lines 341-343 (state.csv fieldnames), 393-429 (create_sample_config)
- `tools/coin_stats.py`: Lines 1236-1242 (fieldnames), 1328-1395 (writerow calls)

---

## CSV Editor - Forgiving Status Values (2025-11-03)

**Problem**: CSV editor crashed when trying to edit status/enabled field with value "canceled" (set by dashboard cancel button):
```
InvalidSelectValueError: Illegal select value 'canceled'.
```

**Root Cause**: 
- `InlineCellEditor` had hardcoded list of valid values for `enabled` field: `['true', 'false']`
- Dashboard's cancel button sets status to `'canceled'` in config.csv
- Textual's Select widget throws `InvalidSelectValueError` when trying to set value not in options list
- Editor wasn't flexible enough to handle arbitrary status values

**Solution**: Made editor more forgiving and added support for chained order workflow:

1. **Added standard status values**:
```python
BINARY_FIELDS = {
    'enabled': [
        ('True', 'true'),      # Active order
        ('False', 'false'),    # Disabled order
        ('Pending', 'pending'), # Linked order waiting for parent
        ('Canceled', 'canceled') # Canceled by dashboard
    ]
}
```

2. **Dynamic custom option support** (lines 499-505):
```python
# Check if current value is in the options
current_lower = self.current_value.lower() if self.current_value else ""
option_values = [v for _, v in options]

# If current value is not in options, add it as a custom option
if current_lower and current_lower not in option_values:
    options.append((f"Custom: {self.current_value}", current_lower))
```

3. **Relaxed validation** (lines 581-585):
```python
# Validate enabled - be forgiving and accept any value
elif column_lower == "enabled":
    standard_values = ["true", "false", "yes", "no", "1", "0", "pending", "canceled", "cancelled"]
    if value.lower() not in standard_values:
        return (True, f"⚠️ Non-standard status: '{value}' (allowed but unusual)")
```

**Status Value Usage**:
- **true**: Order is active and will trigger when threshold met
- **false**: Order is disabled, won't trigger
- **pending**: Order is linked to another order, waiting for parent to execute
- **canceled**: Order was canceled via dashboard or manually

**Key Insights**:
1. **UI constraints ≠ Data constraints**: UI dropdowns should support all possible data values, not just ideal ones
2. **Cross-component compatibility**: Dashboard and editor must handle same value set
3. **Graceful degradation**: Unknown values → add as custom option, don't crash
4. **Validation vs Display**: Separate validation (warn) from display (allow)
5. **Both directions**: Handle both reading (compose) and writing (validate) arbitrary values
6. **Workflow support**: Adding 'pending' enables chained order workflows

**Behavior**:
- Standard values (true/false/pending/canceled): Show in dropdown with labels
- Custom values (paused, archived, etc.): Show as "Custom: paused" in dropdown
- Non-standard values: Allow with warning, don't block
- User can select standard options via keyboard shortcuts (T/F/P/C)

**Testing**:
- Verified 'canceled' value loads without error
- Verified 'pending' value for linked orders works
- Verified arbitrary values (e.g., 'paused') get added as custom options
- Verified validation accepts any value with appropriate warnings

**Related Files**:
- `csv_editor.py`: Lines 454-467 (BINARY_FIELDS), 485-520 (compose with custom options), 231-235 (EditCellScreen validation), 584-588 (InlineCellEditor validation)
- `dashboard.py`: Sets status='canceled' when canceling orders
- `config.csv`: Contains enabled field with various values

**Similar Pattern**: Apply same "forgiving" approach to other enum-like fields that might have legacy/alternative values

## CSV Editor Dropdown Support for Dynamic Fields (2025-11-03)

**Problem**: CSV editor's `InlineCellEditor` only supported dropdown for binary fields (enabled, direction, threshold_type). The `linked_order_id` field needed dropdown with dynamic options based on available order IDs.

**Solution**: Extended `InlineCellEditor` to support dynamic dropdown fields:

```python
# Detection
self.is_linked_order_field = column_name.lower() == 'linked_order_id'

# Dynamic options generation in compose()
elif self.is_linked_order_field:
    current_id = self.row_data.get('id', '')
    options = [("(None)", "")]  # Empty option
    for order_id in sorted(self.all_ids):
        if order_id != current_id:  # Exclude self
            options.append((order_id, order_id))
    select = Select(options=options, value=self.current_value or "", id="cell-select")
    yield select
```

**Key Insights**:
1. Textual Select widget needs tuple list: `[(label, value), ...]`
2. Empty string as value works for "no selection" option
3. Can exclude current row from options to prevent self-reference
4. Must update both `on_mount()` and `action_save()` to handle new field type
5. Sorting options improves UX for large lists
6. Can't call `compose()` in tests without active Textual app - test logic instead

**Pattern for Adding New Dropdown Fields**:
1. Add detection flag in `__init__`: `self.is_X_field = column_name.lower() == 'X'`
2. Add `elif` branch in `compose()` to generate options
3. Update `on_mount()`: add to condition checking for Select focus
4. Update `action_save()`: add to condition checking for Select value
5. Keep existing validation logic - dropdown is UI only

**Testing Approach**:
- Test field detection and flag setting
- Test validation logic (can be called without Textual app)
- Don't test widget composition (requires full Textual app)
- Verify dropdown logic programmatically (option generation)

**Benefits**:
- Users don't need to remember/type valid values
- Prevents typos and invalid values at UI level
- Clear visual indication of available options
- Consistent with existing dropdown fields

**Related Files**:
- `csv_editor.py`: Lines 460 (detection), 477-506 (compose), 527 (mount), 660 (save)
- `tests/test_csv_editor_linked_order.py`: 8 tests for dropdown functionality

---

## Windows UTF-8 Console Encoding Fix (2025-10-30)

**Problem**: `coin_stats.py` crashed on Windows at line 1363 with Unicode characters (✓, ✅, ⚠️, ✗) in print statements.

**Root Cause**: Windows console default encoding is often cp1252 or cp437, not UTF-8. Python print() fails with UnicodeEncodeError when outputting UTF-8 characters.

**Solution**: Configure UTF-8 encoding for stdout/stderr on Windows at module import:
```python
if sys.platform == 'win32':
    import io
    if sys.stdout.encoding != 'utf-8':
        sys.stdout = io.TextIOWrapper(sys.stdout.buffer, encoding='utf-8', errors='replace')
    if sys.stderr.encoding != 'utf-8':
        sys.stderr = io.TextIOWrapper(sys.stderr.buffer, encoding='utf-8', errors='replace')
```

**Key Insights**:
1. Windows console encoding differs from Unix/Linux/Mac (UTF-8 by default)
2. Configure encoding BEFORE any print statements execute
3. Use `errors='replace'` to handle any unrepresentable characters gracefully
4. Only wrap when encoding is not already UTF-8 to avoid double-wrapping
5. Check `sys.platform == 'win32'` to avoid affecting other platforms

**Testing**: Created `test_coin_stats_windows_encoding.py` with 4 tests covering:
- UTF-8 configuration doesn't break module import
- Unicode characters can be encoded and printed
- Specific Unicode symbols from the script work correctly
- Platform detection logic is sound

**Related Files**:
- `tools/coin_stats.py`: Lines 26-32 (UTF-8 configuration)
- `tests/test_coin_stats_windows_encoding.py`: Windows encoding tests

---

## coin_stats.py Output Clarity (2025-10-30)

**Problem**: Users confused by coin_stats.py output showing contradictory messages:
1. "Is Normal: ✗ NO" but "Best Fit: Normal" - seems contradictory
2. "Confidence: LOW yet 95% probability" - confusing mix of fit quality and probability
3. Final notes always said "Uses Student's t-distribution" even for normal distributions

**Root Causes**:
- "Best Fit: Normal" meant "better than t-dist" but sounded absolute
- "Confidence: LOW" referred to fit quality, not probability confidence
- Summary text hardcoded distribution mention instead of checking actual usage

**Solutions Applied**:

1. **Clarified "Best Fit"**: Added "(better than alternatives)" suffix
   - "Best Fit: Normal (better than alternatives)"
   - Added explanation: "→ Fits normal distribution better than Student's t-distribution"

2. **Split Confidence Labels**: Made distinction clear
   - Changed "Confidence: LOW" → "Fit Confidence: LOW (quality of distribution fit)"
   - Added "Distribution Used: normal" or "t-dist (df=2)" to show actual distribution

3. **Dynamic Distribution Summary**: Only mention distributions actually used
   - Mixed: "Uses appropriate distribution for each pair: X normal, Y Student's t"
   - All normal: "Uses normal distribution for all pairs"
   - All t: "Uses Student's t-distribution to account for fat tails"

**Key Insights**:
- Label clarity matters: "Best Fit" sounds absolute, needs context
- When showing confidence + probability together, clarify which is which
- Don't hardcode summary text - compute it from actual data
- UX principle: If output seems contradictory, add clarifying context

**Testing**: Added test_output_clarity_improvements() to verify fixes

**Related Files**:
- tools/coin_stats.py: Lines 536, 544, 551-560, 1252-1278
- tests/test_coin_stats.py: New test added
## Statistical Distribution Display in HTML Reports (2025-10-30)

**Feature**: Enhanced HTML report in coin_stats.py to display which statistical distribution was used for analysis.

**Background**:
- coin_stats.py already implemented Student's t-distribution testing
- Best-fit distribution was selected and used for probability calculations
- However, HTML report only showed "Normal Distribution?" (yes/no)
- Users couldn't see which specific distribution was actually used

**Solution**:
1. Added "Distribution Used" row showing best-fit distribution:
   - "Normal (Gaussian)" for normal distributions
   - "Fat tails (Student-t, df=X)" for fat-tailed distributions
   - "Student-t (df=X)" for Student's t-distributions
   - "Insufficient data" when sample size < 30

2. Added "Threshold Distribution" row showing distribution used for probability threshold calculations

3. Consistent color coding:
   - Green (`normal-yes`) for normal distributions
   - Red (`normal-no`) for non-normal distributions
   - Applied to both "Distribution Used" and "Threshold Distribution" fields

**Implementation Details**:
```python
# Extract distribution info from stats
dist_fit = stats.get('distribution_fit', {})
if dist_fit.get('best_fit') == 'student_t':
    df = dist_fit.get('df', '?')
    if dist_fit.get('distribution') == 'fat_tails':
        dist_text = f'Fat tails (Student-t, df={df})'
    # ...

# Apply color coding to threshold distribution
thresh_dist_class = 'normal-yes' if 'normal' in thresh_dist.lower() else 'normal-no'
```

**Testing**:
- Added `test_html_report_shows_distribution()` in test_coin_stats.py
- Verified HTML contains both distribution fields
- Manual testing confirmed proper formatting for all cases
- All 17 tests pass, no regressions

**Key Insights**:
1. **Transparency**: Users can now see which statistical model is being used
2. **Consistency**: Same color coding across all distribution-related fields
3. **Minimal Changes**: Only 85 lines added, no breaking changes
4. **Already Implemented**: Most of the feature was already coded, just needed UI display

**Related Files**:
- `tools/coin_stats.py`: Lines 812-828, 868-871, 877-890
- `tests/test_coin_stats.py`: test_html_report_shows_distribution()

---

## Kraken API Efficiency - Batch Price Fetching and Targeted Order Queries (2025-10-27)

**Feature**: Optimized Kraken API usage by implementing batch price fetching and targeted order queries in the monitoring loop.

**Problem**:
- Price fetching: Individual `get_current_price()` calls for each pair (N API calls per cycle)
- Order status: `query_closed_orders()` retrieved ALL closed orders (up to 50) just to check 1 order
- Inefficient API usage leading to unnecessary rate limit pressure

**Solution**:

1. **Batch Price Fetching** (ttslo.py lines 1514-1556):
   - Changed from N individual `get_current_price()` calls to 1 `get_current_prices_batch()` call
   - Reduced API calls from N → 1 per monitoring cycle
   - Automatic fallback to individual calls if batch fails or unavailable
   - Graceful handling of missing pairs

2. **Targeted Order Queries** (ttslo.py lines 895-997):
   - Changed from `query_closed_orders()` to `query_orders(specific_id)`
   - Only queries the exact order being checked
   - Reduced data transfer from 50 orders → 1 order per check
   - Follows pattern already used in dashboard.py

**Implementation Details**:

```python
# Price batching with comprehensive error handling
if pairs_to_fetch:
    try:
        prices_result = self.kraken_api_readonly.get_current_prices_batch(pairs_to_fetch)
        if prices_result and isinstance(prices_result, dict):
            prices = prices_result
        else:
            # Fallback to individual fetches (handles test mocks)
            for pair in pairs_to_fetch:
                prices[pair] = self.kraken_api_readonly.get_current_price(pair)
    except KrakenAPIError as e:
        # Log error, send notification, set all to None
    except Exception as e:
        # Fallback to individual fetches
```

```python
# Targeted order query
order_result = self.kraken_api_readwrite.query_orders(order_id)
if order_id in order_result:
    order_info = order_result[order_id]
```

**Performance Impact**:

For 10 trading pairs and 5 triggered orders:

*Price fetching:*
- Before: 10 API calls × 270ms = 2.7s per cycle, 600 calls/hour
- After: 1 API call × 300ms = 0.3s per cycle, 60 calls/hour
- **Savings: 90% fewer API calls, 89% faster**

*Order status:*
- Before: 5 × query_closed_orders = 250 orders transferred
- After: 5 × query_orders = 5 orders transferred
- **Savings: 98% less data transferred**

**Testing**:
- Updated `test_order_fill_notification.py` mocks from `query_closed_orders` to `query_orders`
- All 452 tests passing, no regressions
- Backward compatible (internal changes only)

**Key Insights**:
1. **Batch > Individual**: Always use batch methods when available for multiple items
2. **Targeted Queries**: Query specific items rather than filtering large result sets
3. **Graceful Fallback**: Handle missing batch methods for test mocks compatibility
4. **Follow Patterns**: Dashboard already used batch method - replicated to monitoring loop
5. **Error Handling**: Comprehensive error handling prevents failures from breaking monitoring

**Related Files**:
- `ttslo.py`: Lines 1514-1556 (batch prices), 895-997 (targeted orders)
- `tests/test_order_fill_notification.py`: Updated all 6 tests
- `KRAKEN_API_EFFICIENCY_IMPROVEMENTS.md`: Complete documentation

**Similar Implementations**:
- Dashboard: `dashboard.py` lines 156-194 (already used batch method)
- Dashboard: `dashboard.py` lines 450-669 (already used query_orders for completed orders)

---

## Dashboard get_completed_orders Optimization - Already Implemented (2025-10-30)

**Status**: ✅ ALREADY IMPLEMENTED (commit b59c530, Oct 24, 2025)

**Implementation Details**:

The `get_completed_orders()` function in `dashboard.py` (lines 450-669) is already optimized:

1. **Collects order IDs from state.csv** (lines 476-492):
   - Iterates through state entries
   - Filters for `triggered='true'` entries only
   - Extracts `order_id` for each triggered entry
   - Builds mapping: `config_id_by_order[order_id] = config_id`

2. **Uses query_orders() for specific IDs** (line 503):
   - Calls `kraken_api.query_orders(order_ids)`
   - Fetches only the specific order IDs from state
   - Kraken QueryOrders endpoint can handle up to 50 orders at once

3. **Fallback mechanisms** (lines 508-531):
   - Falls back to `get_cached_closed_orders()` only when needed
   - Handles missing orders from query_orders response
   - Handles API failures gracefully

4. **Manual orders handling** (lines 609-654):
   - Scans all closed orders for manual trailing-stop orders
   - Only includes manual orders not already in state

**Performance**:
- **Before**: Fetched 50+ unrelated closed orders, filtered in memory
- **After**: Queries only 3-4 specific order IDs directly
- **Result**: ~90% reduction in data transfer

**Verification**:
- All dashboard tests pass (14/14)
- Commit b59c530: "Fix: Use QueryOrders to fetch specific completed orders by ID"
- No changes needed - optimization fully working

---

## Dashboard Force Button Minimum Purchase Threshold (2025-10-27)

**Feature**: Grey out Force button when order cost is below Kraken's minimum purchase threshold (`costmin`).

**Problem**: 
- Force button was only checking `ordermin` (minimum volume)
- Didn't check `costmin` (minimum order cost in quote currency)
- Example: NEARUSD with volume=0.5, price=$8, cost=$4 < costmin=$5
- User could click Force → order creation would fail at Kraken API

**Solution**: Added `costmin` validation in dashboard pending orders:
- Backend checks: `order_cost = volume * current_price >= costmin`
- New fields: `cost_too_low` and `cost_message`
- Frontend: Warning icon + disabled Force button when violated

**Implementation**:

1. **Backend** (`dashboard.py` lines 286-305):
   ```python
   # Check minimum cost (purchase threshold)
   if pair_info and 'costmin' in pair_info and current_price:
       costmin = float(pair_info['costmin'])
       order_cost = volume * current_price
       if order_cost < costmin:
           cost_too_low = True
           cost_message = f"Order cost ${order_cost:.2f} is below minimum ${costmin:.2f} for {pair}"
   ```

2. **Frontend** (`templates/dashboard.html`):
   - Check `cost_too_low` in warning logic (priority: volume > cost > balance)
   - Disable Force button: `|| order.cost_too_low`
   - Show tooltip with detailed cost message

3. **Testing** (`tests/test_minimum_cost_validation.py`):
   - 6 tests covering all scenarios
   - Graceful handling of missing costmin/price
   - Both buy and sell orders tested
   - Combined volume+cost violations handled

**Key Insights**:
1. **Two Minimums**: Kraken enforces both `ordermin` (volume) AND `costmin` (purchase threshold)
2. **Dynamic Check**: Cost depends on current price, must recalculate each time
3. **Graceful Degradation**: Missing costmin/price → allow order (Kraken validates)
4. **Priority Order**: Show most specific warning first (volume > cost > balance)
5. **Dual Validation**: Backend validates + UI disables button (defense in depth)

**Related Files**:
- `dashboard.py`: Lines 277-338 (costmin check in get_pending_orders)
- `templates/dashboard.html`: Lines 754-774, 844-864 (warning + disable logic)
- `tests/test_minimum_cost_validation.py`: Complete test suite (6 tests)

---

## Dashboard Cancel Button Cache Invalidation (2025-10-27)

**Problem**: When users clicked cancel button in pending/active panes, the cancel succeeded but screen didn't update - canceled items remained visible.

**Root Cause**: TTL cache not invalidated after cancel operations. Frontend's `refreshData()` call fetched stale cached data.

**Solution**: Added `invalidate()` method to ttl_cache decorator:
```python
def invalidate():
    cache['result'] = None
    cache['timestamp'] = 0
    if disk_key:
        disk_cache.delete(disk_key)
```

Call after successful cancels:
- Pending cancel → invalidate `get_pending_orders` + `get_cached_config`
- Active cancel → invalidate `get_active_orders`
- Cancel-all → invalidate `get_active_orders`

**Key Insights**:
1. **Cache Invalidation Critical**: Modify operations MUST invalidate relevant caches
2. **Dual Update Strategy**: Frontend manual DOM update (immediate) + backend refresh (consistency)
3. **Decorator Enhancement**: Add methods to decorators for control (like `invalidate()`)
4. **Test Cache Behavior**: Verify caches are cleared, not just that operations succeed
5. **Invalidate Dependencies**: Pending cancel modifies config.csv → invalidate both pending AND config caches

**Related Files**:
- `dashboard.py`: Lines 52-60 (invalidate method), 1023-1028 (pending), 1277-1280 (active), 1334-1337 (cancel-all)
- `tests/test_dashboard_cancel_cache_invalidation.py`: 5 tests
- `DASHBOARD_CANCEL_FIX.md`: Full documentation

---

## Dashboard Pending Panel Wording Improvement (2025-10-27)

**Feature**: Improved clarity of Direction and Volume labels in pending orders panel.

**Problem**: Users found the pending panel confusing:
- "Direction: sell" - unclear whether selling the base asset or quote currency
- "Volume: 0.1000" - unclear which asset the volume refers to
- Example: For WALUSD pair, is it selling WAL or USD? Volume of WAL or USD?

**Solution**: Enhanced wording to be explicit and user-friendly:
- Direction: "Sell WAL to buy USD" (instead of "sell")
- Volume: "Volume WAL: 0.1000" (instead of "Volume: 0.1000")

**Implementation Details**:

1. **Backend** (`dashboard.py`):
   - Extract base_asset and quote_asset early in `get_pending_orders()`
   - Reuse extraction for both display and balance checking (efficiency)
   - Include `base_asset` and `quote_asset` fields in API response

2. **Frontend** (`templates/dashboard.html`):
   - `formatDirection(direction, baseAsset, quoteAsset)`: Creates descriptive text
     - "sell" + WAL/USD → "Sell WAL to buy USD"
     - "buy" + WAL/USD → "Buy WAL with USD"
   - `formatVolumeLabel(direction, baseAsset)`: Specifies asset in label
     - "Volume:" → "Volume WAL:"
   - Removes X and Z prefixes for cleaner display (XXBT → BTC, ZUSD → USD)
   - Applied to both normal rendering and error-handling re-render paths

**Key Insights**:

1. **User-Friendly Labels**: Technical terms (sell/buy) need context for non-experts
2. **Asset Name Cleaning**: Remove Kraken's internal prefixes (X, Z) for display
3. **Consistency**: Apply same formatting in all render paths (normal + error)
4. **Reuse Code**: Extract assets once, use for multiple purposes (display + validation)

**Example**:
```
Before:  Direction: sell          Volume: 0.1000
After:   Direction: Sell WAL to buy USD    Volume WAL: 0.1000
```

**Related Files**:
- `dashboard.py`: Lines 263-265, 291-292 (asset extraction and response)
- `templates/dashboard.html`: Lines 612-654 (helper functions), 780-788, 857-865 (rendering)

**Testing**: All 419 existing tests pass, no new tests needed (UI-only change)

---

## Dashboard Insufficient Balance Warning Icons (2025-10-27)

**Feature**: Added warning triangle icons to pending orders when there's insufficient balance to execute them.

**Problem**: Users couldn't tell if their pending orders would fail due to insufficient balance until the order actually tried to trigger. This led to failed orders and confusion.

**Implementation Details**:

1. **Backend** (`dashboard.py`):
   - Modified `get_pending_orders()` to fetch account balances via `kraken_api.get_balance()`
   - Added balance checking for each pending order:
     - **Sell orders**: Check base asset balance (need SOL to sell SOL)
     - **Buy orders**: Check quote currency balance (need USD to buy SOL)
   - Uses existing `_extract_base_asset()` and `_extract_quote_asset()` functions
   - Added two new fields to each order:
     - `insufficient_balance`: Boolean flag
     - `balance_message`: String like "Insufficient balance: need 10.0000 SOL but have 5.0000 SOL"

2. **Frontend** (`templates/dashboard.html`):
   - Added `.warning-icon` CSS class with SVG triangle + exclamation mark
   - Warning icon appears next to order ID (on same line)
   - Tooltip shows detailed balance message on hover
   - Added `.btn-disabled` CSS class for greyed-out buttons
   - Force button disabled when `insufficient_balance` is true
   - Applied to both main rendering and error-handler re-rendering

3. **Testing** (`tests/test_insufficient_balance_warning.py`):
   - 7 comprehensive tests covering all scenarios
   - Used `dashboard.get_pending_orders.__wrapped__()` to bypass TTL cache
   - Tests for sell/buy orders, API unavailable, error handling, etc.
   - All 416 tests pass (7 new + 409 existing)

**Key Insights**:

1. **Balance Logic Matters**:
   - Sell orders need base asset (selling SOL requires SOL balance)
   - Buy orders need quote currency (buying SOL requires USD balance)
   - Must normalize currency codes (USD → ZUSD for Kraken API)

2. **Graceful Degradation**:
   - If Kraken API unavailable: no warnings shown (don't crash)
   - If balance fetch fails: no warnings shown (don't crash)
   - Feature is optional enhancement, not critical path

3. **TTL Cache Testing**:
   - `@ttl_cache` decorator caches results between tests
   - Use `__wrapped__()` to bypass cache in tests
   - Alternatively, give each test unique IDs to avoid collisions

4. **UI/UX Best Practices**:
   - Warning icon on same line as order ID (not separate row)
   - Tooltip shows detailed message, not just generic "insufficient"
   - Disable Force button (don't just warn) - prevent user from trying
   - SVG icons better than CSS triangles (more control, cleaner)

5. **Asset Extraction**:
   - Pair suffixes vary: SOLUSD, XXBTZUSD, SOLUSDT
   - Must handle both Z-prefixed (ZUSD) and plain (USD) suffixes
   - Order matters when checking suffixes (USDT before USD)

**Visual Design**:
```
Order ID: sol_sell_1⚠️  [triangle icon]
          Hover: "Insufficient balance: need 10.0000 SOL but have 5.0000 SOL"

Buttons: [Cancel]  [Force - greyed out, disabled]
```

**Related Files**:
- `dashboard.py`: Lines 227-286 (balance checking in get_pending_orders)
- `dashboard.py`: Lines 594-680 (_extract_base_asset, _extract_quote_asset)
- `templates/dashboard.html`: Lines 325-395 (warning-icon and button CSS)
- `templates/dashboard.html`: Lines 711-760 (warning icon and button rendering)
- `tests/test_insufficient_balance_warning.py`: Complete test suite (7 tests)

**Demo**: See `/tmp/warning_icon_demo.html` for visual demonstration of the feature.

---

## Dashboard Force Button Immediate Execution (2025-10-27)

**Enhancement**: Force button now immediately creates TSL order on Kraken instead of waiting for next monitoring cycle.

**Problem with Original Implementation**:
- Force button only updated threshold_price in config.csv
- Had to wait for next monitoring cycle (60s default) for order to be created
- No immediate feedback to user
- User couldn't be sure order was actually created

**New Behavior**:
1. Updates threshold_price to current_price
2. **Immediately calls Kraken API** to create TSL order
3. Updates state.csv with trigger info (order_id, trigger_price, trigger_time)
4. Returns order ID to user instantly

**Implementation Details**:

1. **Backend** (`dashboard.py`): Enhanced `/api/pending/<config_id>/force` endpoint
   - Validates all required fields (pair, direction, volume, trailing_offset_percent)
   - Fetches current price from Kraken API
   - Updates threshold_price in config.csv
   - **NEW**: Directly calls `kraken_api.add_trailing_stop_loss()`
   - **NEW**: Updates state.csv to mark as triggered
   - **NEW**: Updates config.csv with trigger info
   - Handles index price unavailable (retries with last price)
   - Returns order ID and details to UI

2. **Frontend** (`templates/dashboard.html`): Updated confirmation message
   - Dialog now says "IMMEDIATELY" to clarify new behavior
   - Success message includes order ID
   - Shows trigger price and order details

3. **State Management**: Properly tracks order lifecycle
   - Creates/updates state entry with triggered='true'
   - Stores order_id, trigger_price, trigger_time
   - Preserves initial_price if already set

**Error Handling**:
- Missing required fields → 400 Bad Request with clear error
- Kraken API unavailable → 503 Service Unavailable
- Price fetch failure → 500 with details
- TSL order creation failure → 500 with error message
- Index price unavailable → Automatic retry with last price

**Key Architectural Insights**:

1. **Reused ttslo.py Logic**: Dashboard now has same order creation logic as monitoring service
   - Same API call pattern
   - Same index→last fallback
   - Same fee optimization (fciq for BTC)

2. **State Consistency**: Both paths (dashboard force vs. monitoring trigger) update state identically
   - Same state fields
   - Same timing
   - No drift between dashboard and monitoring

3. **No Code Duplication**: Dashboard imports logic, doesn't reimplement
   - Uses same `_extract_base_asset()` helper
   - Uses same Kraken API methods
   - Follows same error handling patterns

**Testing**:
- 10 comprehensive tests (updated from 7)
- All scenarios covered:
  - ✅ Successful order creation
  - ✅ Missing config fields  
  - ✅ Config not found
  - ✅ Kraken API unavailable
  - ✅ Price fetch errors
  - ✅ TSL order creation failures
  - ✅ Index price unavailable fallback
  - ✅ State and config updates verified
- All 419 tests passing

**Performance**:
- Old: 60s wait for next cycle → order created
- New: <2s for API call → order created immediately
- 30x faster user experience

**UI Impact**:
```
Before: "Order will trigger on next check cycle"
After:  "TSL order created successfully! Order ID: OIZXVF-N5TQ5..."
```

**Related Files**:
- `dashboard.py`: Lines 1019-1245 (api_force_pending endpoint - completely rewritten)
- `templates/dashboard.html`: Lines 1344-1372 (forcePendingOrder JS - updated messages)
- `tests/test_dashboard_force.py`: All 10 tests updated/added

**Migration Notes**:
- Backward compatible - existing configs work
- No database migration needed
- State.csv format unchanged
- Dashboard can now create orders independently of monitoring service

---

## Dashboard Force Button Implementation (2025-10-27)

**Feature**: Added "Force" button to pending orders in dashboard that forces immediate order creation by setting threshold_price = current_price.

**DEPRECATED**: This section describes the original implementation. See "Dashboard Force Button Immediate Execution" above for current behavior.

**Implementation Details**:
1. **Backend** (`config.py`): Added `update_config_threshold_price()` method
   - Atomically updates threshold_price field in config.csv
   - Preserves all other fields and CSV structure
   
2. **Backend** (`dashboard.py`): Added `/api/pending/<config_id>/force` POST endpoint
   - Fetches current market price from Kraken API
   - Updates config's threshold_price to current_price
   - Returns success with details or error messages
   - Handles edge cases: API unavailable, price fetch failure, config not found
   
3. **Frontend**: Green "Force" button on right side of pending order cards
   - Red "Cancel" button on left, green "Force" button on right
   - Uses `justify-content: space-between` for button layout
   - Confirmation dialog explains what will happen
   - Success dialog shows new threshold price and next steps
   
4. **Error Handling**: Surfaces Kraken API errors in UI
   - Insufficient balance will show when order creation is attempted
   - Error messages displayed in alert dialogs
   - Logs written to console for debugging

**How It Works** (OLD):
1. User clicks green "Force" button
2. Confirmation: "This will set threshold price to current market price..."
3. Backend: GET current price, UPDATE config.csv
4. Success alert: "New Threshold: $X.XX, Order will trigger on next check cycle"
5. Next monitoring cycle (60s default): threshold met → order created
6. Any errors (e.g., insufficient balance) surface in order creation logs

**Key Insights**:
- Works even if trigger doesn't make sense (as requested)
- No validation - just sets threshold = current_price
- Safe: uses atomic CSV write to prevent data corruption
- Testing: 7 comprehensive tests for force functionality
- All 409 existing tests still pass

**UI Design**:
- Red Cancel (left) vs Green Force (right) = clear visual distinction
- Progress bar shows "READY TO TRIGGER" or distance to threshold
- After forcing, progress updates to show near-zero distance

**Related Files**:
- `config.py`: Lines 546-583 (update_config_threshold_price)
- `dashboard.py`: Lines 983-1055 (api_force_pending endpoint - OLD VERSION)
- `templates/dashboard.html`: CSS, HTML, JavaScript for Force button
- `tests/test_dashboard_force.py`: Complete test suite (7 tests - OLD VERSION)

---

## Validator Price Formatting for Log Messages (2025-10-27)

**Problem**: Validator log messages showed very small cryptocurrency prices as "(0.00)" making them unreadable.
- PEPE at 0.00000768 displayed as "0.00"
- MEW at 0.00187083 displayed as "0.00"
- Users couldn't see actual threshold prices in validation warnings

**Root Cause**:
- `_format_decimal()` method used hardcoded 2 decimal places for all price formatting
- Works fine for BTC ($50,000) but terrible for meme coins ($0.00000768)
- Gap warnings, threshold warnings all showed "0.00" for small-value coins

**Solution**: Implemented smart price formatting similar to dashboard's `formatPrice()`:
```python
def _format_decimal(self, value: Decimal, places: int = None) -> str:
    """Smart formatting based on magnitude if places is None."""
    if places is not None:
        # Explicit places still works (for percentages)
        return fixed_decimal_format(value, places)
    
    # Smart formatting based on value
    abs_value = abs(value)
    if abs_value < 0.01:
        # Very small: up to 8 decimals, remove trailing zeros
        return format_up_to_8_decimals(value)
    elif abs_value < 1:
        # Small: 4 decimals
        return format_4_decimals(value)
    else:
        # Medium/Large: 2 decimals
        return format_2_decimals(value)
```

**Changes Made**:
1. Updated `_format_decimal()` to accept optional `places` parameter
   - None (default): use smart formatting
   - Integer: use that many decimal places (for percentages)

2. Removed explicit `places=2` from all price formatting calls
   - Threshold prices, current prices, historical prices all use smart formatting
   - Percentages still explicitly use `places=2`

3. Added comprehensive test suite (10 tests)

**Results**:
```
BEFORE: Small gap between threshold (0.00) and current price (0.00)
AFTER:  Small gap between threshold (0.00000768) and current price (0.00000742)
```

**Key Insights**:
1. **Different assets need different precision**: BTC needs 2 decimals, PEPE needs 8
2. **Smart formatting prevents information loss**: Users can see actual values now
3. **Keep percentages consistent**: Always 2 decimals for gap%, offset%, etc.
4. **Remove trailing zeros for cleanliness**: "0.001" not "0.00100000"
5. **Pattern from dashboard works well**: Reused same logic from `formatPrice()`

**Testing**:
- 10 new tests for price formatting
- Updated 1 existing test for new format
- All 402 tests passing

**Related Files**:
- `validator.py`: Lines 775-820 (_format_decimal implementation)
- `validator.py`: Lines 412-449 (price formatting in warnings)
- `tests/test_validator_price_formatting.py`: Comprehensive test suite
- `tests/test_balance_normalization.py`: Updated test expectation

**Similar Implementation**:
- Dashboard: `templates/dashboard.html` lines 381-437 (`formatPrice()` JavaScript)
- Notifications: `notifications.py` lines 16-70 (`format_balance()` Python)

---

## Dashboard Disk Cache for Performance (2025-10-26)

**Problem**: Dashboard slow to load (minutes lag), particularly completed orders pane. In-memory cache lost on restart.

**Solution**: Implemented hybrid memory + disk cache system:
- Memory cache (fastest, TTL-based)
- Disk cache (persistent across restarts, JSON files in `.cache/`)
- Automatic fallback: memory → disk → API call
- Cache warming on startup from disk

**Implementation**:
- Created `disk_cache.py` module with `DiskCache` class
- Modified `ttl_cache` decorator to support optional `disk_key` parameter
- Updated all dashboard cache functions to use disk persistence
- Added `/api/cache-stats` endpoint for monitoring

**Key Features**:
- Configurable cache directory via `TTSLO_CACHE_DIR` env var (default: `.cache`)
- TTL-based expiration (aligns with `DASHBOARD_REFRESH_INTERVAL`)
- Automatic cleanup of expired entries
- Cache statistics (entry count, size)
- JSON serialization for complex data structures

**Performance Benefits**:
- First load after restart: Uses disk cache (instant vs minutes)
- Subsequent loads: Uses memory cache (microseconds)
- Reduced Kraken API calls (rate limit friendly)
- Persistent cache survives service restarts

**Cache Keys**:
- `open_orders` - Open orders from Kraken
- `closed_orders` - Closed orders from Kraken
- `config` - Config CSV data
- `state` - State CSV data
- `current_prices` - Current prices for all pairs
- `pending_orders` - Calculated pending orders
- `active_orders` - Calculated active orders
- `completed_orders` - Calculated completed orders
- `balances_and_risks` - Balance and risk analysis

**Testing**:
- 10 tests for `DiskCache` class (basic operations, TTL, persistence)
- 4 tests for dashboard integration
- All 398 tests passing

**Related Files**:
- `disk_cache.py`: Core disk cache module
- `dashboard.py`: Lines 20-35 (imports, init), 38-77 (hybrid cache decorator), 91-125 (cache functions)
- `tests/test_disk_cache.py`: DiskCache unit tests
- `tests/test_dashboard_disk_cache.py`: Dashboard integration tests

**Key Insights**:
1. Hybrid caching (memory + disk) provides best of both worlds
2. Disk cache must handle JSON serialization gracefully
3. TTL should align with data freshness requirements
4. Cache statistics help monitor performance
5. Reuse existing patterns (e.g., kraken_pairs_util.py disk cache)

---

## Coin Stats Configurable Bracket Parameters (2025-10-26)

**Feature**: Added `--suggestbracket` and `--suggestoffset` parameters to `tools/coin_stats.py` for generating config suggestions with custom bracket and trailing offset values.

**Problem**: The tool hardcoded 2% bracket offset and 1% trailing offset for generating suggested configs. Users wanted flexibility to specify different values like 10% bracket with 5% trailing offset.

**Solution**:
- Added `--suggestbracket` CLI argument (default: 2.0) for bracket offset percentage
- Added `--suggestoffset` CLI argument (default: 1.0) for trailing offset percentage
- Updated `generate_config_suggestions()` to accept these as parameters
- Modified all hardcoded values to use the configurable parameters
- Updated output messages to show actual values being used

**Usage**:
```bash
# Default behavior (2% bracket, 1% trailing)
uv run python tools/coin_stats.py

# Custom 10% bracket with 5% trailing offset
uv run python tools/coin_stats.py --suggestbracket 10 --suggestoffset 5

# Custom 5% bracket with 2% trailing offset
uv run python tools/coin_stats.py --suggestbracket 5 --suggestoffset 2
```

**Key Insights**:
1. When adding parameters to existing functions, ensure backward compatibility with defaults
2. Update ALL references to hardcoded values (function body, print statements, comments, docstrings)
3. Test both default and custom parameter values
4. Watch for duplicate print statements when merging changes
5. Use `type=float` for percentage arguments to allow decimal values

**Testing**:
- Added 2 comprehensive tests: default params and custom params
- Tests validate both the trailing offset AND the bracket offset calculations
- All 378 tests passing

**Related Files**:
- `tools/coin_stats.py`: Lines 754-899 (generate_config_suggestions), 959-976 (argparse)
- `tests/test_coin_stats.py`: Lines 303-400 (new tests)

---

## Available Balance Decimal Formatting (2025-10-25)

**Problem**: Notification messages showed Available Balance with inconsistent formatting:
- Scientific notation for very small balances: `1.23E-9`
- Too many decimals for medium balances: `123.1595217414`
- No thousands separator for large amounts

**Root Cause**:
- `ttslo.py` line 520 used `str(available)` which converts small Decimal to scientific notation
- Dashboard had `formatPrice()` with smart decimal handling but notifications didn't
- Result: Users confused seeing "0" balance in notifications but "sufficient" in other places

**Solution**:
- Created `format_balance()` function in `notifications.py` (Python equivalent of `formatPrice()`)
- Updated `notify_insufficient_balance()` to use formatted balance
- Pass `Decimal` directly instead of converting to string prematurely

**Formatting Logic**:
```python
def format_balance(value):
    # Very small (< $0.01): up to 8 decimals, remove trailing zeros
    if abs(price) < 0.01:
        return f"{price:.8f}".rstrip('0').rstrip('.')
    # Small (< $1): 4 decimals
    elif abs(price) < 1:
        return f"{price:.4f}"
    # Medium (< $100): 2 decimals
    elif abs(price) < 100:
        return f"{price:.2f}"
    # Large: 2 decimals with thousands separator
    else:
        return f"{price:,.2f}"
```

**Examples**:
- `Decimal('1.23E-9')` → `"0"` (was `"1.23E-9"`)
- `Decimal('0.000001679')` → `"0.00000168"` (was `"0.000001679"`)
- `Decimal('123.1595217414')` → `"123.16"` (was `"123.1595217414"`)
- `Decimal('1234.56')` → `"1,234.56"` (was `"1234.56"`)

**Key Insights**:
1. Always format Decimal values before display to avoid scientific notation
2. Different value ranges need different decimal precision for readability
3. Keep formatting consistent between dashboard UI and notifications
4. Remove trailing zeros for cleaner display of small balances
5. Pass native types (Decimal) through the chain, format only at display time

**Testing**:
- 17 new tests covering all value ranges and edge cases
- All 377 tests passing
- No regressions

**Related Files**:
- `notifications.py`: Lines 16-70 (format_balance function), 547-573 (notify_insufficient_balance)
- `ttslo.py`: Line 520 (pass Decimal directly)
- `templates/dashboard.html`: Line 1059 (already uses formatPrice)
- `tests/test_balance_formatting.py`: Comprehensive test suite

---

## Pytest Test Failures Investigation (2025-10-25)

**Issue**: 4 test failures and 6 skips in pytest run.

**Investigation Findings**:

### 1. creds.py Duplicate Code (3 failures fixed)
- **Problem**: Lines 103-120 had duplicate credential checks
- **Root cause**: `COPILOT_KRAKEN_API_KEY` checked at line 85-88 BEFORE `COPILOT_W_KR_*` variants (line 103-113)
- **Expected precedence**: `COPILOT_W_KR_RO_PUBLIC` > `COPILOT_W_KR_PUBLIC` > `COPILOT_KRAKEN_API_KEY`
- **Actual precedence**: `COPILOT_KRAKEN_API_KEY` won (checked first)
- **Fix**: Removed duplicate code, reordered checks to match expected precedence
- **Key insight**: Check order matters! More specific keys (COPILOT_W_*) must be checked before generic fallbacks

### 2. formatPrice Scientific Notation (1 failure fixed)
- **Problem**: `parseFloat(formatted).toString()` in JavaScript converts small numbers to scientific notation
- **Example**: `0.00000123` → `"1.23e-06"` instead of `"0.00000123"`
- **Root cause**: JavaScript's `Number.toString()` uses scientific notation for numbers < 1e-6
- **Fix**: Use manual string manipulation: `formatted.replace(/\.?0+$/, '')` to remove trailing zeros
- **Python equivalent**: `formatted.rstrip('0').rstrip('.')`
- **Affected files**: `templates/dashboard.html`, `tests/test_dashboard_price_formatting.py`

### 3. Skipped Tests (6 tests - CONDITIONAL, NOT ALWAYS SKIPPED)
- **Location**: All in `test_kraken_api_live.py`
- **Skip logic**: Line 88 - `pytest.skip("Live API credentials not available")` - only when credentials missing
- **Behavior**: 
  - **WITH credentials**: Tests RUN (may fail with API errors if credentials invalid)
  - **WITHOUT credentials**: Tests SKIP (intentional - can't test live API)
- **Current environment**: Has `COPILOT_W_KR_RW_PUBLIC/SECRET` set, tests run but fail with "EAPI:Invalid key" (credentials exist but are invalid/placeholder)
- **Dev environment**: With valid credentials in `.env`, these tests should PASS
- **Verdict**: CORRECT BEHAVIOR - integration tests that conditionally skip based on credential availability

**Key Learnings**:
1. Always check for duplicate code blocks when tests fail unexpectedly
2. Variable precedence order must match documentation and test expectations
3. JavaScript number formatting can trigger scientific notation - use string manipulation instead
4. Skipped tests are not failures - check the skip reason before "fixing" them
5. Integration tests should gracefully skip when external resources unavailable

**Files Modified**:
- `creds.py`: Removed duplicate code, fixed precedence order
- `templates/dashboard.html`: Fixed formatPrice to avoid scientific notation
- `tests/test_dashboard_price_formatting.py`: Updated Python equivalent to match JS fix

---

## GitHub Copilot Workspace Setup (2025-10-25)

**Problem**: GitHub Copilot agents started in fresh environments without `uv` or `pytest` installed, requiring manual setup every session.

**Solution**: Created `.github/workflows/copilot-setup-steps.yml` workflow that runs before Copilot agent starts.

**Key Points**:
1. **Workflow runs automatically**: GitHub Actions executes `copilot-setup-steps` job before agent initialization
2. **Install uv**: `curl -LsSf https://astral.sh/uv/install.sh | sh`
3. **Add to PATH**: `echo "$HOME/.local/bin" >> $GITHUB_PATH`
4. **Sync deps**: `uv sync` installs all pyproject.toml dependencies (including pytest)
5. **Verification**: Tests run `uv --version` and `uv run pytest --version`

**Workflow Structure**:
```yaml
jobs:
  copilot-setup-steps:  # Special job name recognized by Copilot
    runs-on: ubuntu-latest
    steps:
      - Checkout
      - Setup Python 3.12
      - Install uv
      - Verify uv
      - Sync dependencies
      - Verify pytest
```

**Benefits**:
- No manual installation needed
- Consistent environment every session
- All dependencies from pyproject.toml automatically available
- Pytest ready to run immediately

**Testing**:
- Workflow can be manually triggered via `workflow_dispatch`
- Agent environment matches developer environment (same uv version, same deps)

**Related Files**:
- `.github/workflows/copilot-setup-steps.yml`: Workflow definition
- `AGENTS.md`: Updated with environment setup documentation
- `pyproject.toml`: Dependency source of truth

---

## Dashboard Completed Orders - Canceled Order Filtering

**Date**: 2025-10-24

**Problem**: Dashboard Completed Orders pane showed ALL canceled orders from Kraken, including manual orders that users canceled. This cluttered the view with irrelevant data.

**Requirements**:
1. For **TTSLO-created orders** (tracked in state.csv): Show canceled orders WITH a "CANCELED" tag
   - Users need to see these because they track orders the service created
2. For **Manual orders** (NOT in state.csv): Filter out canceled orders completely
   - These are irrelevant - user canceled them manually in Kraken UI

**Root Cause**:
- Line 468 in `dashboard.py`: `if order_info.get('status') not in ['closed', 'canceled']`
- This included canceled manual orders in the completed list

**Solution**:
```python
# dashboard.py - Lines 467-469
# For manual orders (not in state), only show closed orders
# Canceled manual orders are not relevant
if order_info.get('status') != 'closed':
    continue
```

**UI Enhancement**:
```javascript
// templates/dashboard.html - Added CANCELED tag
if (order.status === 'canceled') {
    statusTags += '<span style="...background:#e74c3c...">CANCELED</span>';
}
```

**Key Distinctions**:
1. **TTSLO orders** (lines 412-450): Accept both 'closed' and 'canceled', pass status to UI
2. **Manual orders** (lines 452-494): Only accept 'closed', filter out 'canceled'

**Visual Indicators**:
- MANUAL tag: Orange (#e67e22) - indicates order not created by TTSLO
- CANCELED tag: Red (#e74c3c) - indicates TTSLO order was canceled

**Testing**:
- `test_canceled_order_filtering()`: Validates filtering logic for both order types
- `test_completed_order_status_tag()`: Validates status field structure for UI

**Related Files**:
- `dashboard.py`: Lines 467-469 (manual order filtering)
- `dashboard.py`: Line 445 (status field passed to UI)
- `templates/dashboard.html`: Lines 737-745 (status tag display)
- `tests/test_dashboard.py`: Added 2 new tests
## State.csv Reconciliation - Handling Order Creation Failures

**Date**: 2025-10-24

**Problem**: Issue #88 - state.csv may not update if exception occurs during order creation, leading to orders incorrectly marked as "manual" when they were created by ttslo.py.

**Validation Process**:
1. Fetch current open orders from Kraken API
2. Parse logs.csv to find all "TSL order created successfully" entries
3. Cross-reference: orders in logs that are still open on Kraken
4. Result: Found 3 orders incorrectly classified

**Orders Found**:
- OIZXVF-N5TQ5-DHTPIR (near_usd_sell_29) - Created 2025-10-24T05:15:09
- O2VLNP-DNSKF-LAFIJP (dydx_usd_sell_19) - Created 2025-10-24T05:15:04  
- OGMFI4-MABOV-YGJDWI (eth_usd_sell_3) - Created 2025-10-24T04:33:25

**Solution**: Created `reconcile_state.py` tool:
- Fetches open orders from Kraken
- Parses logs.csv for order creation history (including trailing offset, trigger price)
- Identifies missing/incorrect state.csv entries
- Creates backups before modifying state.csv
- Supports dry-run mode for safety

**Key Insights**:
1. Logs.csv structure: Order creation happens in 2 log entries:
   - "Creating TSL order: ..." (has trailing_offset, trigger_price in message and row[4])
   - "TSL order created successfully: order_id=..." (has order_id in row[4])
   - Config ID is always in row[3]

2. State.csv fields needed for proper tracking:
   - id, triggered, trigger_price, trigger_time, order_id, offset

3. Reconciliation should be run periodically (e.g., daily cron job) to prevent drift

**Best Practice**: 
- Always validate state.csv against live Kraken data + logs
- Use logs.csv as source of truth for order creation events
- Implement reconciliation as periodic maintenance task
- Always create backups before modifying state.csv

**Related Files**:
- `reconcile_state.py`: Main reconciliation tool
- `STATE_FIX_README.md`: Documentation and usage
- `state_fix.csv`: Pre-computed fix data for identified issues
- `config.py`: State file structure (save_state, load_state)

---

## Active TSL Orders Display - Manual Order Data Extraction

**Date**: 2025-10-24

**Problem**: Active TSL Orders pane showed inconsistent data:
- Service-created orders: Human-readable ID, trailing offset (1.00%), trigger time ✓
- Manual orders (from Kraken): Kraken order IDs, NO trailing offset or trigger time ✗

**Root Causes**:
1. Manual orders have trailing offset in Kraken's `price` field (format: `"+1.5000%"` or `"-2.0000%"`)
2. Dashboard wasn't extracting this value, left it as `None`
3. Missing MANUAL badge in Active pane (existed in Pending/Completed)

**Solution**:
```python
# Extract trailing offset from price field for manual orders
price_str = descr.get('price', '')
trailing_offset_percent = None
if price_str:
    # Remove '+', '-', and '%' to get the numeric value
    trailing_offset_percent = price_str.replace('+', '').replace('-', '').replace('%', '').strip()
```

**Key Insight**: Kraken API returns different data structures for:
- Orders created via API (have state.csv entry) → Full data available
- Manual orders (created in Kraken UI) → Must extract from alternative fields

**Best Practice**: Always check alternative data sources in API responses:
- Trailing offset may be in `price` field for trailing-stop orders
- Direction may be in different location for manual vs API orders
- Always add visual indicators (MANUAL badge) to distinguish data sources

**Related Files**:
- `dashboard.py`: Lines 313-320 (extraction logic)
- `templates/dashboard.html`: Line 639 (MANUAL badge)
- `extract_open_orders.py`: Lines 54-60 (same pattern, already implemented)
- `tests/test_dashboard.py`: test_manual_order_trailing_offset_extraction

---

## Dashboard Performance & Caching

**Date**: 2025-10-24

**Problem**: Dashboard API endpoints (especially /api/active and /api/completed) were slow (437-965ms) because endpoint functions weren't cached.

**Root Cause**: 
- `get_active_orders()` and `get_completed_orders()` were NOT decorated with `@ttl_cache`
- Even though underlying API calls (like `query_open_orders`) were cached, the filtering/processing logic ran on every request
- This meant every dashboard refresh triggered full API calls + processing

**Solution**: Add `@ttl_cache(seconds=5)` to both functions:
```python
@ttl_cache(seconds=5)
def get_active_orders():
    ...

@ttl_cache(seconds=5)  
def get_completed_orders():
    ...
```

**Impact**:
- Active orders endpoint: 0.311s → 0.000s on cache hits (31,786x faster)
- Completed orders endpoint: Similar dramatic speedup
- Dashboard now loads instantly on refresh (within 5s cache window)
- 30-second auto-refresh feels snappy instead of laggy

**Key Insight**: Cache at the endpoint level, not just the API call level. The filtering/processing overhead can be significant even if API calls are cached.

**Related Files**:
- `dashboard.py`: Lines 247-334 (get_active_orders), 337-488 (get_completed_orders)
- `tests/test_dashboard_performance.py`: Validates caching behavior

---

## Repository Organization

**Date**: 2025-10-23

**Context**: Repository had become cluttered with 100+ files in root directory, making it hard to navigate.

**Solution**: Organized into logical directories:
- `docs/` - All documentation (51 files)
- `tests/` - All test files (35 files) 
- `demos/` - Demo scripts and examples (15 files)
- `tools/` - Debug/investigation scripts (12 files)
- Root - Only core application files and required docs (AGENTS.md, README.md, LEARNINGS.md)

**Key steps**:
1. Use `git mv` to preserve history
2. Create `tests/conftest.py` to add project root to Python path for imports
3. Add `[tool.pytest.ini_options]` to `pyproject.toml` with `testpaths = ["tests"]`
4. Update all documentation references: `sed -i 's|pytest test_|pytest tests/test_|g'`
5. Update README.md links to moved docs: `[SECURITY.md](docs/SECURITY.md)`

**Result**: Clean root directory, better organization, all 258 tests still passing.

---

## IP Detection for Network Services

**Problem**: When binding Flask/web services to `0.0.0.0`, `socket.gethostname()` and `socket.getaddrinfo()` may return localhost IPs like `127.0.1.1` instead of the actual LAN IP.

**Solution**: Use UDP socket connection to external IP to determine local interface IP:
```python
import socket

# Primary method - works reliably
s = socket.socket(socket.AF_INET, socket.SOCK_DGRAM)
s.connect(('8.8.8.8', 80))  # Doesn't send data, just determines routing
host_ip = s.getsockname()[0]
s.close()
```

**Why this works**: 
- Creating a UDP socket and "connecting" to an external IP (like Google DNS 8.8.8.8) forces the OS to determine which local network interface would be used
- The socket's local address (`getsockname()[0]`) is the actual LAN IP
- No data is actually sent (UDP connect is just routing info)

**Fallback strategy**:
1. Try UDP socket method first (most reliable)
2. Fall back to `socket.getaddrinfo()` with enhanced filtering
3. Filter out ALL `127.x.x.x` addresses (not just `127.0.0.1`)
4. Prioritize private network ranges: `192.168.x.x` and `10.x.x.x`
5. Accept `172.16.x.x` through `172.31.x.x` as private networks too

**Related files**:
- `dashboard.py`: Lines 488-525 (notification IP detection)
- `test_ip_detection.py`: Unit tests for IP detection methods
- `test_dashboard_ip_detection.py`: End-to-end verification

**Testing**: Verify with `python3 test_dashboard_ip_detection.py` to see actual IPs detected.

---

## Network Security Best Practices

When binding services to `0.0.0.0`:
- Use firewall rules to restrict access to local subnet only
- Example (UFW): `sudo ufw allow from 192.168.1.0/24 to any port 5000`
- Example (iptables): `sudo iptables -A INPUT -p tcp --dport 5000 -s 192.168.1.0/24 -j ACCEPT`
- Document security expectations in README
- Systemd services should run as unprivileged users
- Use read-only mode for monitoring/dashboard services

---

## Dashboard Data Persistence

**Problem**: Dashboard panes would intermittently go blank when API calls returned empty arrays or failed, even after previously showing data.

**Root Cause**: The JavaScript was updating the `currentData` variable BEFORE checking if the response was empty, causing the condition `currentData.length === 0` to always be true on subsequent empty responses.

**Solution**: Update the `currentData` variable AFTER processing the response:

```javascript
// WRONG - updates current data too early
const orders = await response.json();
currentData = orders;  // ❌ Sets before checking

if (!orders.length) {
    if (!currentData || currentData.length === 0) {  // Always true!
        showEmptyState();
    }
    return;
}

// CORRECT - updates current data after checks
const orders = await response.json();

if (!orders.length) {
    if (!currentData || currentData.length === 0) {  // Checks old data
        showEmptyState();
    }
    currentData = orders;  // ✅ Updates after decision
    return;
}

currentData = orders;  // ✅ Updates after successful render
renderData(orders);
```

**Key Points**:
1. Store current data in variables: `currentPendingData`, `currentActiveData`, `currentCompletedData`
2. Only show empty state if `currentData` was never populated (initial load)
3. On error or empty response, keep showing last known data
4. Update `currentData` AFTER deciding whether to show empty state
5. Use `console.warn()` for errors to preserve last known data

**Related files**:
- `templates/dashboard.html`: Lines 366-530 (pending), 533-627 (active), 630-734 (completed)
- `test_dashboard_data_persistence.py`: Tests for data persistence behavior

---

## Order Fill Monitoring

**Feature**: Automatic monitoring and Telegram notification when TSL orders are filled.

**Implementation**: 
- Monitor triggered orders in `check_triggered_orders()` method called in main loop
- Query Kraken's `ClosedOrders` API to check status
- Send Telegram notification when order status becomes 'closed'
- Track with `fill_notified` flag in state to prevent duplicate notifications

**Key Components**:
1. `check_order_filled(config_id, order_id)`: Queries Kraken API for order status
2. `check_triggered_orders()`: Iterates through all triggered orders and checks status
3. State field `fill_notified`: Tracks if notification was sent (prevents duplicates)
4. Integration in `run_once()`: Runs after processing configs, before saving state

**Behavior**:
- Runs every monitoring cycle (default 60s)
- Only checks orders with `triggered='true'` and valid `order_id`
- Skips orders already notified (`fill_notified='true'`)
- Skips in dry-run mode
- Includes fill price when available from Kraken API

**Error Handling**:
- Errors in monitoring don't affect order creation or price checking
- API errors logged but don't crash the application
- Missing credentials handled gracefully (logs warning)

**Testing**:
- `test_order_fill_notification.py`: 6 tests covering all scenarios
- `demo_order_fill_notification.py`: Visual demonstration of workflow

**Related files**:
- `ttslo.py`: Lines 637-695 (check_order_filled, check_triggered_orders)
- `config.py`: Line 343 (state fieldnames including fill_notified)
- `notifications.py`: Lines 202-221 (notify_tsl_order_filled method)
- `NOTIFICATIONS_README.md`: Documentation of feature

---

## CSV Editor UX Design Patterns

**Problem**: TUI editors need balance between discoverability (for new users) and efficiency (for power users).

**Key Insights**:
- Footer-only keybindings are insufficient for discoverability
- Need dedicated help screen accessible via `?` or `F1`
- Visual validation indicators (colors, icons) reduce cognitive load
- Users expect immediate feedback (save indicators, validation status)
- Common workflows should have shortcuts (row duplication, bulk edits)

**Best Practices**:
1. Show validation status in table view (not just edit modal)
2. Provide multiple ways to trigger actions:
   - Menu selection
   - Keybinding
   - Command palette (future)
3. Use progressive disclosure (simple by default, advanced on demand)
4. Always show file modification status in title/footer
5. Confirm destructive actions (delete, overwrite)

**Anti-patterns to Avoid**:
- Forcing modal edit for every cell (too many keystrokes)
- Hiding validation errors until save attempt
- No undo/redo (forces defensive editing)
- Search/filter only via external tools (breaks workflow)
- No indication of which fields have auto-formatting

**Related files**:
- `csv_editor.py`: Main TUI implementation
- `CSV_EDITOR_ROADMAP.md`: Comprehensive improvement plan
- `test_csv_editor.py`: Validation and feature tests

**References**:
- Textual framework docs: https://textual.textualize.io/
- VisiData (advanced CSV TUI): https://www.visidata.org/
- Micro editor (modern TUI patterns): https://micro-editor.github.io/

---

## CSV Editor Phase 1 Implementation

**Implementation Date**: October 2025

### Features Implemented
1. **Help Screen** (`?` or `F1` key)
   - Comprehensive modal with all keybindings, validation rules, tips
   - Scrollable content for easy reference
   - Self-documenting for new users

2. **Row Duplication** (`Ctrl+Shift+D`)
   - Smart ID auto-increment algorithm
   - Handles various ID formats: `btc_1` → `btc_2`, `eth_test` → `eth_test_1`
   - Common workflow made much faster

3. **Unsaved Changes Indicator**
   - Title shows `*` when file modified
   - Custom quit handler with confirmation dialog
   - Prevents accidental data loss

### Key Design Patterns

**Modal Screens in Textual**:
- Create by subclassing `ModalScreen[T]` where T is return type
- Use `self.dismiss(value)` to return value to caller
- Use `self.push_screen(screen, callback)` to show modal
- Callback receives the dismissed value

**Title Updates**:
- Create helper method `_update_title()` for consistent title formatting
- Create `_set_modified(bool)` to update both flag and title
- Replace direct `self.modified = X` with `self._set_modified(X)`

**Action Override**:
- Override `action_quit()` to customize quit behavior
- Use `super(CSVEditor, self).action_quit()` to call parent implementation
- Can show confirmation dialogs before executing action

**ID Auto-Increment Algorithm**:
```python
import re
match = re.search(r'(.+?)(\d+)$', original_id)
if match:
    return f"{match.group(1)}{int(match.group(2)) + 1}"
else:
    return f"{original_id}_1"
```

### Testing Approach
- Unit tests for helper methods (`_auto_increment_id`, `_update_title`)
- Screen creation tests (ensure modals can be instantiated)
- State tests (verify modified flag behavior)
- All tests pass without running full TUI

### Documentation Updates
- Updated `CSV_EDITOR_README.md` with new features section
- Updated `README.md` keybindings table
- Updated `CSV_EDITOR_ROADMAP.md` with completion status
- Created demo script to showcase features

### Metrics
- **Code Added**: ~200 lines (help screen, duplication, quit confirmation)
- **Tests Added**: 4 new tests (auto-increment, help, modified, confirm)
- **All Tests**: 13/13 passing
- **Development Time**: ~2 hours
- **User Impact**: High (better discoverability, faster workflow, safer editing)

---

## Kraken API Error Handling

**Implementation Date**: October 2025

### Problem
During maintenance, network issues, or service outages, Kraken API calls could fail in various ways:
- Timeouts (slow network, overloaded server)
- Connection errors (network down, DNS failures)
- Server errors 5xx (maintenance, crashes)
- Rate limiting 429 (too many requests)

These failures needed to be:
1. Properly classified and logged
2. Handled gracefully without crashing
3. Notified to users via Telegram

### Solution
Created custom exception hierarchy for API errors:

```python
KrakenAPIError (base)
├── KrakenAPITimeoutError
├── KrakenAPIConnectionError
├── KrakenAPIServerError
└── KrakenAPIRateLimitError
```

Each exception stores:
- `error_type`: String identifier (timeout, connection, server_error, rate_limit)
- `details`: Dict with context (status_code, timeout value, endpoint, etc.)

### Implementation Details

**API Client Changes** (`kraken_api.py`):
1. Added timeout parameter to all requests (default 30s)
2. Wrapped all API calls in try-except with specific error classification
3. Check status codes before raising generic exceptions
4. Preserve original exception with `from e` for debugging

**Error Detection Order**:
1. Catch `requests.exceptions.Timeout` → `KrakenAPITimeoutError`
2. Catch `requests.exceptions.ConnectionError` → `KrakenAPIConnectionError`
3. Check status code 429 → `KrakenAPIRateLimitError`
4. Check status code >= 500 → `KrakenAPIServerError`
5. Call `response.raise_for_status()` for other HTTP errors
6. Catch `requests.exceptions.RequestException` → `KrakenAPIError`

**Notification System** (`notifications.py`):
- Added `notify_api_error()` method
- Icon mapping for visual distinction (⏱️ timeout, 🔌 connection, 🔥 server, 🚦 rate limit)
- Contextual help messages for each error type
- Includes endpoint, error message, and relevant details

**Integration** (`ttslo.py`):
- Catch `KrakenAPIError` before generic `Exception`
- Send notification on API errors
- Log with error_type for filtering
- Continue running (don't crash on API errors)
- Safe abort (no orders created on errors)

### Testing
16 new tests covering:
- All error types on public endpoints
- All error types on private endpoints
- Custom timeout parameter
- Notification message formatting
- Subscription handling

All tests pass, no regressions in existing tests.

### Key Insights

1. **Exception Hierarchy**: Use custom exceptions with type field rather than string parsing
2. **Chaining**: Use `raise ... from e` to preserve original traceback
3. **Order Matters**: Check specific exceptions before generic ones
4. **Status Codes First**: Check status codes before `.raise_for_status()`
5. **Timeouts**: Always set explicit timeouts on network requests
6. **Context**: Store detailed context in exception for debugging and notifications

### Related Files
- `kraken_api.py`: Lines 17-62 (exception classes), 304-408 (_query_public/private)
- `notifications.py`: Lines 367-408 (notify_api_error)
- `ttslo.py`: Import statement, error handling in process_config, run_once
- `test_api_error_handling.py`: Complete test suite
- `demo_api_error_handling.py`: Visual demonstration

### Documentation
- `README.md`: API Error Handling section
- `NOTIFICATIONS_README.md`: API error notification examples
- `notifications.ini.example`: api_error event type

---

## Textual App Action Quit Override

**Problem**: When overriding `action_quit()` in a Textual App, calling `super().action_quit()` doesn't work.

**Root Cause**: 
- `App.action_quit()` is defined as `async def action_quit(self)` 
- When you override it as `def action_quit(self)` (not async), calling `super().action_quit()` returns a coroutine that never executes
- The quit action appears to do nothing

**Solution**: Call `self.exit()` directly instead of `super().action_quit()`

**Example**:
```python
# ❌ WRONG - doesn't work
def action_quit(self) -> None:
    if self.confirm_quit():
        super(CSVEditor, self).action_quit()  # Returns unawaited coroutine!
    
# ✓ CORRECT - works properly  
def action_quit(self) -> None:
    if self.confirm_quit():
        self.exit()  # Directly calls exit method
```

**Key Points**:
1. `App.action_quit()` is async, but your override is typically sync
2. Use `self.exit()` to properly terminate the app
3. `exit()` accepts optional parameters: `result`, `return_code`, `message`
4. Don't try to await the super call unless your override is also async

**Related Issue**: csv_editor.py quit button didn't work (Ctrl+Q, ESC)

**Related Files**:
- `csv_editor.py`: Lines 1272-1292 (action_quit implementation)
- `test_csv_editor.py`: test_quit_action_calls_exit() test

---

## Profitable Candidates Tool Implementation

**Implementation Date**: October 2025

### Problem Statement
Traders needed a way to identify volatile trading pairs with oscillating prices that could be profitable for bracketing strategies (buying low and selling high when prices oscillate).

### Solution
Created `tools/find_profitable_candidates.py` - a comprehensive analysis tool that:
1. Fetches hourly OHLC (Open/High/Low/Close) data from Kraken
2. Calculates volatility metrics and oscillation patterns
3. Estimates profit probability based on historical frequency
4. Ranks candidates by profitability
5. Creates bracketing orders interactively

### Key Features

**Statistical Analysis**:
- Calculates percentage oscillations between consecutive periods
- Measures volatility (average, max, standard deviation)
- Counts significant swings (moves >2% by default)
- Tracks direction changes (price reversals)

**Probability Model**:
```python
probability = (historical_hits / periods) × (1 + oscillation_frequency × 0.5)
```
- Based on historical frequency of hitting target
- Adjusts for oscillation consistency
- Provides confidence levels (low/medium/high)
- Estimates expected time to hit target

**Interactive Mode**:
- Lists ranked candidates
- User selects pair and volume
- Preview order details before execution
- Dry-run mode for safe testing
- Creates limit orders for bracketing

### Implementation Details

**Classes**:
1. `CandidateAnalyzer`: Analyzes pairs for profitability
   - `fetch_ohlc_data()`: Get historical candles
   - `calculate_oscillations()`: Compute volatility metrics
   - `calculate_profit_probability()`: Estimate success probability
   - `analyze_pair()`: Complete analysis pipeline

2. `OrderCreator`: Creates bracketing orders
   - `create_bracket_orders()`: Place buy+sell limit orders
   - `estimate_balance_needed()`: Calculate required funds

**Algorithm for Oscillation Analysis**:
```python
# Calculate % change between consecutive closes
pct_change = ((close[i] - close[i-1]) / close[i-1]) * 100

# Count significant swings
significant = sum(1 for osc in oscillations if abs(osc) >= threshold)

# Count direction changes (oscillation frequency)
changes = sum(1 for i in range(1, len(osc)) 
              if (osc[i] > 0) != (osc[i-1] > 0))
```

**Probability Confidence Levels**:
- **High**: ≥40 periods analyzed AND ≥3 historical hits
- **Medium**: ≥20 periods analyzed AND ≥1 historical hit
- **Low**: Insufficient data or no historical hits

### Usage Examples

**Basic analysis**:
```bash
uv run python tools/find_profitable_candidates.py
```

**Custom parameters**:
```bash
uv run python tools/find_profitable_candidates.py \
  --pairs XXBTZUSD XETHZUSD SOLUSD \
  --hours 72 --target-profit 3.0 --top 5
```

**Interactive with dry-run**:
```bash
uv run python tools/find_profitable_candidates.py \
  --interactive --dry-run
```

### Testing Strategy

Created 10 unit tests covering:
- Oscillation calculations (basic, edge cases)
- Significant swing detection
- Direction change counting
- Probability calculation (high/low/moderate volatility)
- Pair name formatting
- Insufficient data handling

All tests pass without making actual API calls.

### Key Insights

1. **Historical Frequency**: Best predictor is actual historical frequency of hitting target, not just theoretical probability from normal distribution

2. **Oscillation Consistency**: Pairs that oscillate consistently (frequent direction changes) are better candidates than those with rare large moves

3. **Market Conditions**: Tool correctly identifies when market is calm (low volatility) vs volatile - important for risk management

4. **Dry-Run Essential**: Interactive mode with dry-run allows users to safely explore without risking funds

5. **Balance Requirements**: For bracketing, need both fiat (for buy orders) and crypto (for sell orders) - document clearly

### Documentation

- `docs/FIND_PROFITABLE_CANDIDATES.md`: Complete user guide (190 lines)
- `README.md`: Tools section with quick examples
- `demos/demo_find_profitable_candidates.py`: Visual demonstration (200 lines)

### Metrics

- **Code**: 470 lines (tool) + 230 lines (tests) + 200 lines (demo) = 900 lines
- **Tests**: 10 new tests, all passing
- **API Calls**: Efficient - 1 OHLC call per pair analyzed
- **Performance**: Analyzes 4 pairs in ~2 seconds
- **Security**: Passed CodeQL scan, no vulnerabilities

### Related Files
- `tools/find_profitable_candidates.py`: Main implementation
- `tests/test_find_profitable_candidates.py`: Unit tests
- `docs/FIND_PROFITABLE_CANDIDATES.md`: User documentation
- `demos/demo_find_profitable_candidates.py`: Demo script
- `kraken_api.py`: Lines 507-537 (get_ohlc method)

### Future Enhancements (Optional)

1. **Stop Loss Integration**: Add stop-loss orders to bracketing strategy
2. **Backtesting**: Simulate historical performance of identified candidates
3. **Multiple Timeframes**: Analyze 1h, 4h, 1d simultaneously
4. **Export Results**: Save analysis to CSV for further review
5. **Notification Integration**: Alert when good candidates emerge
6. **Risk Metrics**: Calculate max drawdown, Sharpe ratio
7. **Fee Consideration**: Adjust probability for trading fees

---

## Index Price Unavailable Fallback

**Implementation Date**: October 2025

### Problem
Some trading pairs on Kraken don't have an "index price" available, only "last trade price". When creating trailing stop loss orders with `trigger='index'`, these pairs fail with error:
```
EGeneral:Invalid arguments:Index unavailable
```

### Root Cause
- Kraken API supports two trigger types for stop orders: `index` and `last`
- Index price is preferred (more stable, less manipulable)
- Some coins (e.g., smaller altcoins) only have last trade price
- AssetPairs API doesn't indicate which pairs support index price

### Solution
Implemented automatic fallback in `create_tsl_order()` method:
1. Try creating order with `trigger='index'` first (preferred)
2. Catch "Index unavailable" error specifically (case-insensitive)
3. Automatically retry with `trigger='last'`
4. Log the fallback for visibility

### Implementation Details

**Code Location**: `ttslo.py` lines 535-696 (create_tsl_order method)

**Error Detection**:
```python
if 'index unavailable' in error_msg.lower():
   # Retry with trigger='last'
```

**Retry Logic**:
```python
# First attempt
api_kwargs = {'trigger': 'index'}
result = api.add_trailing_stop_loss(..., **api_kwargs)

# On index unavailable error
api_kwargs['trigger'] = 'last'
result = api.add_trailing_stop_loss(..., **api_kwargs)
```

**Logging**:
- WARNING: "Index price unavailable for {pair}, retrying with last trade price"
- INFO: "TSL order created successfully using last price trigger for {pair}"

### Testing

**Test File**: `tests/test_index_unavailable_fallback.py`

**Test Cases** (5 tests, all passing):
1. `test_index_unavailable_retries_with_last_price`: Verify retry succeeds
2. `test_non_index_error_does_not_retry`: Other errors don't trigger retry
3. `test_both_index_and_last_fail`: Handle case where both fail
4. `test_case_insensitive_index_unavailable_detection`: Case variations work
5. `test_successful_first_attempt_no_retry`: Success on first attempt (no retry)

### Key Insights

1. **Prefer Index**: Always try index price first - it's more stable and less prone to manipulation
2. **Automatic Fallback**: Users don't need to configure anything - system handles it transparently
3. **Case Insensitive**: Error detection works regardless of error message case
4. **Minimal Changes**: Only retries on specific error, maintains all other error handling
5. **Logging**: Clear visibility into which trigger was used for each order

### Related Files
- `ttslo.py`: Lines 535-696 (implementation)
- `tests/test_index_unavailable_fallback.py`: Complete test suite
- `api-docs/add-order.md`: API documentation for trigger parameter

### Documentation
From Kraken API docs:
> **trigger** (string): Price signal used to trigger stop/take-profit orders
> - Possible values: `index`, `last`
> - Default value: `last`

### Metrics
- **Code Added**: ~110 lines (retry logic with error handling)
- **Tests Added**: 5 new tests, all passing
- **Total Tests**: 286 passing (up from 281)
- **Performance**: No impact (retry only on specific error)
- **Security**: Maintains all existing safety checks

## Cryptocurrency Statistics Analysis Tool
## Cryptocurrency Statistics Analysis Tool

**Implementation Date**: October 2025

### Problem Statement
Need to analyze cryptocurrency price distributions to make probabilistic predictions about price movements. Specifically: "Can we predict with 95% probability that an asset will exceed a certain threshold within 24 hours?"

### Solution
Created `tools/coin_stats.py` - a comprehensive statistical analysis tool that:
1. Fetches minute-by-minute OHLC data from Kraken (up to 2,880 data points per pair)
2. Calculates comprehensive statistics (mean, median, stdev)
3. Tests for normal distribution using Shapiro-Wilk test
4. Generates distribution graphs with matplotlib
5. Calculates 95% probability thresholds based on statistical analysis

### Key Features

**Statistical Analysis**:
- Basic stats: mean, median, standard deviation, min/max, range
- Percentage change stats: mean, median, stdev of minute-to-minute changes
- Shapiro-Wilk normality test with p-value interpretation
- 95% confidence threshold calculations using normal distribution theory

**Visual Analytics**:
- Dual histogram graphs (price distribution + percentage changes)
- Normal distribution overlay when applicable
- Statistical annotations on graphs
- PNG export for documentation

**Data Export**:
- JSON export with proper numpy/scipy type conversion
- Summary table in terminal
- Detailed per-pair analysis

### Implementation Details

**Normality Testing**:
```python
from scipy import stats as scipy_stats

# Shapiro-Wilk test on percentage changes
statistic, p_value = scipy_stats.shapiro(pct_changes)
is_normal = p_value > 0.05  # p > 0.05 suggests normal distribution
```

**95% Threshold Calculation**:
```python
# Use inverse CDF (percent point function) for 95% probability
z_score = scipy_stats.norm.ppf(1 - 0.95)  # -1.645 for 95%
threshold_pct = abs(z_score * pct_stdev)

# Calculate actual price thresholds
threshold_price_up = mean * (1 + threshold_pct / 100)
threshold_price_down = mean * (1 - threshold_pct / 100)
```

**JSON Serialization Fix**:
- Numpy/scipy types (np.bool_, np.integer, np.floating) not JSON serializable
- Created recursive converter function to handle nested dicts
- Converts all numpy types to native Python types

### Key Insights

1. **Crypto is NOT Normally Distributed**: 
   - In testing, 100% of crypto pairs failed normality tests
   - "Fat tails" are common - more extreme events than normal distribution predicts
   - Confidence levels adjusted accordingly (mostly "LOW")

2. **Minute Data is Valuable**:
   - 2,880 data points (48h) provides good statistical power
   - Captures intraday volatility patterns
   - Better than hourly for short-term predictions

3. **Volatility Varies by Coin**:
   - BTC: Relatively stable, ±0.10% typical 95% threshold
   - ETH: Slightly more volatile, ±0.15%
   - Smaller coins: Can be ±2-5% or more
   - StdDev is good indicator of trading opportunities

4. **Distribution Shapes Matter**:
   - Symmetric distribution = stable, no trend
   - Skewed distribution = directional bias
   - Multiple peaks = trading ranges/support levels
   - Visual inspection complements statistical tests

5. **Tool Design Patterns**:
   - Follow existing tool structure (`find_profitable_candidates.py`)
   - Use same `format_pair_name()` mapping
   - Graceful degradation when scipy/matplotlib unavailable
   - Clear separation: analysis logic vs. presentation

### Testing Strategy

Created 11 unit tests covering:
- Pair name formatting
- Basic statistics calculation
- Statistics consistency with stdlib
- Normality test integration
- Probability threshold calculation
- Data filtering by time
- Complete analysis pipeline
- Graph generation
- Error handling (insufficient data)

All tests use mock data, no API calls required.

### Usage Examples

**Quick Analysis**:
```bash
python3 tools/coin_stats.py --pairs XXBTZUSD --hours 24 --no-graphs
```

**Full Analysis with Graphs**:
```bash
python3 tools/coin_stats.py --pairs XXBTZUSD XETHZUSD SOLUSD --hours 48
```

**Export for Further Processing**:
```bash
python3 tools/coin_stats.py --hours 48 --json-output results.json
```

### Limitations and Warnings

**Statistical Limitations**:
1. Past performance doesn't predict future results
2. 48 hours may not capture weekly/monthly patterns
3. Black swan events not reflected in statistics
4. Non-normal distributions reduce prediction reliability

**Technical Limitations**:
1. Kraken API may limit minute data availability
2. Some pairs may not have full 48 hours of data
3. Requires scipy/matplotlib for full functionality
4. Large memory usage for many pairs (stores all candles)

### Documentation

- `docs/COIN_STATS.md`: Complete user guide (250+ lines)
- `demos/demo_coin_stats.py`: Interactive demonstration (200+ lines)
- `README.md`: Quick examples in Tools section
- `tests/test_coin_stats.py`: Test suite with examples

### Metrics

- **Code**: 615 lines (tool) + 280 lines (tests) + 240 lines (demo) = 1,135 lines
- **Tests**: 11 tests, all passing
- **Documentation**: 250 lines user guide + 200 lines demo
- **API Calls**: 1 OHLC call per pair (efficient)
- **Performance**: Analyzes 3 pairs in ~5 seconds
- **Security**: Passed CodeQL scan, no vulnerabilities

### Related Files
- `tools/coin_stats.py`: Main implementation
- `tests/test_coin_stats.py`: Unit tests  
- `docs/COIN_STATS.md`: User documentation
- `demos/demo_coin_stats.py`: Demo script
- `kraken_api.py`: OHLC endpoint (interval=1 for minute data)

### Future Enhancements (Optional)

1. **Multiple Timeframes**: Analyze 1m, 5m, 15m, 1h simultaneously
2. **Correlation Analysis**: Compare movement between pairs
3. **Backtesting**: Validate threshold predictions against historical data
4. **Volatility Forecasting**: Predict future volatility (GARCH models)
5. **Risk Metrics**: VaR, CVaR, Sharpe ratio calculations
6. **Machine Learning**: LSTM/ARIMA for time series prediction
7. **Real-time Updates**: Stream data and update statistics live
8. **Alert Integration**: Notify when volatility exceeds thresholds

---

## Dashboard /api/completed Missing Recent Orders (2025-10-24)

**Problem**: Dashboard only showed 2 old completed orders even though new orders were being filled.

**Initial Incorrect Diagnosis**: 
- Initially thought Kraken API's 50-order limit on `ClosedOrders` was the issue
- Added `start` parameter to fetch last 30 days - but testing showed this didn't help
- The real issue: triggered orders in state.csv weren't in the most recent 50 closed orders

**Root Cause** (Corrected):
- Dashboard matched state entries against `ClosedOrders` API response (max 50 orders)
- If the specific order IDs from state.csv weren't in those 50 recent orders, they wouldn't appear
- Account had 362 total closed orders, but API only returns 50 at a time
- The `start` parameter doesn't change this - still returns only 50 orders even with time filter

**Solution**:
- Added `query_orders(txids)` method to kraken_api.py using Kraken's `QueryOrders` endpoint
- Modified `get_completed_orders()` to directly query specific order IDs from state
- More efficient: only queries the exact orders needed (typically 3-4) vs fetching 50 unrelated orders
- Includes fallback to old method if query_orders fails

**Implementation**:
1. **kraken_api.py**: Added `query_orders(txids)` method
   - Accepts list or comma-separated string of order IDs (up to 50)
   - Uses Kraken's `QueryOrders` private API endpoint
   - Returns order details for specified transaction IDs

2. **dashboard.py**: Updated `get_completed_orders()`
   - Collects order IDs from triggered state entries first
   - Calls `query_orders()` with specific order IDs
   - Falls back to `get_cached_closed_orders()` on error
   - More efficient and reliable

3. **creds.py**: Added support for `COPILOT_KRAKEN_API_KEY` and `COPILOT_KRAKEN_API_SECRET`
   - Allows GitHub Copilot agent to test with live production data (read-only)

**Testing**:
- All dashboard tests pass
- Live testing confirmed `query_orders()` works with production API
- Queried 3 specific orders successfully from 362 total closed orders

**Key Insights**:
1. **Direct Query > Listing**: Querying specific order IDs is more efficient than listing all and filtering
2. **Kraken API Limits**: `ClosedOrders` returns max 50 orders, even with `start` parameter
3. **QueryOrders Endpoint**: Can query up to 50 specific order IDs in one call
4. **State-Driven Approach**: Use state.csv as source of truth for which orders to query

**Related Files**:
- `kraken_api.py`: Lines 960-990 (query_orders method)
- `dashboard.py`: Lines 337-445 (get_completed_orders function)
- `creds.py`: Lines 91-95 (COPILOT_KRAKEN_API_KEY support)

---

## Dashboard Price Formatting for Small Value Coins (2025-10-25)

**Problem**: Dashboard displayed very small coin prices as "$0.00" because all prices used `.toFixed(2)` (2 decimal places).
- Example: MEMEUSD worth $0.001679 showed as "$0.00"
- Users couldn't see actual trigger prices for meme coins and other low-value assets

**Root Cause**: 
- `templates/dashboard.html` used hardcoded `.toFixed(2)` for ALL price displays
- Line 649: `$${parseFloat(order.trigger_price || 0).toFixed(2)}`
- Same pattern in ~20 places throughout the template

**Solution**: Created smart `formatPrice()` JavaScript function with dynamic decimal places:
```javascript
function formatPrice(value) {
    const price = parseFloat(value);
    
    // Very small values (< $0.01): up to 8 decimals, remove trailing zeros
    if (Math.abs(price) < 0.01) {
        return price.toFixed(8).replace(/\.?0+$/, '');
    }
    // Small values (< $1): 4 decimals
    else if (Math.abs(price) < 1) {
        return price.toFixed(4);
    }
    // Medium values (< $100): 2 decimals
    else if (Math.abs(price) < 100) {
        return price.toFixed(2);
    }
    // Large values: 2 decimals with thousands separator
    else {
        return price.toLocaleString('en-US', {
            minimumFractionDigits: 2,
            maximumFractionDigits: 2
        });
    }
}
```

**Examples**:
- $0.001679 → "$0.001679" (was "$0.00")
- $0.00000123 → "$0.00000123" (was "$0.00")
- $0.5678 → "$0.5678"
- $12.345 → "$12.35"
- $1234.567 → "$1,234.57"

**Changes Made**:
- Pending Orders: threshold price, current price, distance to trigger
- Active Orders: trigger price
- Completed Orders: trigger price, executed price, benefit amount

**Testing**:
- Created `tests/test_dashboard_price_formatting.py` with Python equivalents
- Tests verify all price ranges work correctly
- Specifically tests the MEME coin issue case

**Key Insights**:
1. **Dynamic Precision**: Different price ranges need different decimal places
2. **Trailing Zeros**: Remove for cleaner display (0.001 not 0.00100000)
3. **Readability**: Larger numbers benefit from thousands separators
4. **Edge Cases**: Handle null/undefined/N/A gracefully

**Related Files**:
- `templates/dashboard.html`: Lines 381-437 (formatPrice function), all price displays
- `tests/test_dashboard_price_formatting.py`: Test suite

---

## Dashboard Cancel Buttons & Actions (2025-10-25)

**Implementation**: Added cancel functionality to dashboard for managing pending and active orders.

**Features**:
1. **Pending Orders Cancel** - Set enabled status
   - POST `/api/pending/<id>/cancel` - disable/pause/cancel pending config
   - Supports states: `true`, `false`, `paused`, `canceled`
   - Updates config.csv atomically (preserves comments)
   - Red "Cancel" button on each pending order card

2. **Active Orders Cancel** - Cancel live Kraken orders
   - POST `/api/active/<order_id>/cancel` - cancels live order on Kraken
   - Calls `KrakenAPI.cancel_order(txid)`
   - Red "Cancel Order" button on each active order card

3. **Cancel All** - Emergency stop for all orders
   - POST `/api/cancel-all` - cancels ALL open orders
   - Double confirmation dialog (destructive action)
   - Handles partial failures gracefully
   - Red "🛑 Cancel All Active Orders" button at bottom

**UI Design**:
- Red buttons (btn-danger) for destructive actions
- Small buttons on cards (btn-small)
- Confirmation dialogs before cancel
- Double confirmation for Cancel All
- Clear error messages

**Backend** (`config.py`):
- `update_config_enabled(config_id, status)` - updates single config
- Supports: `true`, `false`, `paused`, `canceled`
- Uses atomic write (prevents data loss)
- Preserves ALL CSV lines (comments, empty rows)

**Testing** (`tests/test_dashboard_cancel.py`):
- 13 tests covering all scenarios
- Tests status updates, API calls, error handling
- Tests graceful degradation (no Kraken API)
- Tests partial failures in Cancel All

**Kraken API Quirks** (handled):
- `cancel_order(txid)` works for spot/funding wallets
- Returns `{'count': 1}` on success
- Handles API errors gracefully
- No special wallet handling needed (Kraken handles internally)

**Security**:
- POST endpoints only (prevents accidental GET cancels)
- Confirmation dialogs prevent fat-finger errors
- Double confirmation for Cancel All
- Clear error messages (no sensitive data exposed)

**Related Files**:
- `dashboard.py`: Lines 825-943 (cancel endpoints)
- `config.py`: Lines 510-540 (update_config_enabled)
- `templates/dashboard.html`: Cancel buttons, JS functions
- `tests/test_dashboard_cancel.py`: Complete test suite

**Usage**:
- Pending orders: Click "Cancel" → confirms → sets enabled=canceled
- Active orders: Click "Cancel Order" → confirms → cancels on Kraken
- Cancel All: Click button → double confirm → cancels all open orders

**Notes**:
- Cancel pending: Only updates config.csv (order not yet on Kraken)
- Cancel active: Calls Kraken API to cancel live order
- enabled field is text, supports future states (e.g., "scheduled", "error")
- Comment in config.csv updated to reflect new values

---

## Dashboard Cancel Button Permission Fix (2025-10-26)

**Problem**: Cancel buttons in dashboard (cancel pending, cancel active, cancel all) returned "permission denied" errors when users tried to cancel orders.

**Root Cause**: Dashboard initialized Kraken API with `readwrite=False` (line 80 of dashboard.py), using read-only credentials. Cancel operations require write permissions to modify/cancel orders on Kraken.

**Solution**: Changed dashboard initialization to use read-write credentials:
```python
# BEFORE (wrong - caused permission denied)
kraken_api = KrakenAPI.from_env(readwrite=False)

# AFTER (correct - allows cancellation)
kraken_api = KrakenAPI.from_env(readwrite=True)
```

**Impact**:
- Cancel All button now works
- Individual "Cancel" buttons on pending orders now work
- Individual "Cancel Order" buttons on active orders now work
- Requires `KRAKEN_API_KEY_RW` and `KRAKEN_API_SECRET_RW` environment variables to be set

**Key Insight**: Dashboard needs write permissions for cancel functionality, even though it only reads data most of the time. The cancel endpoints were already implemented correctly - only the API initialization was wrong.

**Documentation Updated**:
- README.md: Updated security note about credentials
- docs/DASHBOARD_README.md: Updated security notes section

**Related Files**:
- `dashboard.py`: Line 80 (API initialization)
- `tests/test_dashboard_cancel.py`: All 13 tests pass
- Issue referenced in problem statement about cancel buttons not working

---

## Minimum Volume Validation to Prevent Repeated Errors (2025-10-27)

**Feature**: Added early validation of order volume against Kraken's minimum order size (ordermin) to prevent repeated errors and notifications.

**Problem**: When trigger price reached but volume < Kraken's minimum (e.g., NEARUSD min=0.7, config has 0.1):
- System detects threshold met
- Tries to create order
- Gets "volume minimum not met" error from Kraken
- Repeats EVERY monitoring cycle (60s)
- Sends repeated Telegram notifications
- Clutters logs with same error

**Root Cause**:
- No pre-validation of volume against pair-specific minimums
- No error state tracking to prevent repeated attempts
- Every cycle: threshold check → order attempt → failure → notification

**Solution**: Multi-layered approach to handle volume validation properly

**Implementation**:

1. **Fetch Pair Info** (`kraken_api.py`):
   ```python
   def get_asset_pair_info(self, pair):
       """Get ordermin, costmin, decimals from AssetPairs API."""
       result = self._query_public('AssetPairs', {'pair': pair})
       # Returns: {'ordermin': '0.7', 'costmin': '0.5', ...}
   ```

2. **Early Volume Validation** (`ttslo.py`):
   ```python
   def check_minimum_volume(self, pair, volume, config_id):
       """Check volume against Kraken's ordermin BEFORE creating order."""
       pair_info = self.kraken_api_readonly.get_asset_pair_info(pair)
       if not pair_info:
           # Pair info unavailable - allow order (Kraken will validate)
           return (True, 'Could not verify minimum volume', None)
       
       ordermin_str = pair_info.get('ordermin')
       if not ordermin_str:
           return (True, 'No minimum volume specified', None)
       
       ordermin = Decimal(ordermin_str)
       volume_decimal = Decimal(str(volume))
       
       if volume_decimal < ordermin:
           return (False, f'Volume {volume} below minimum {ordermin}', str(ordermin))
       return (True, f'Volume meets minimum', str(ordermin))
   ```

3. **Error State Tracking** (`ttslo.py`):
   ```python
   def _handle_order_error_state(self, config_id, error_msg, notify_type, notify_args):
       """Track errors and send notification only once."""
       self.state[config_id]['last_error'] = error_msg
       
       # Send notification only if not already notified
       if not self.state[config_id].get('error_notified'):
           self.notification_manager.notify_order_failed(**notify_args)
           self.state[config_id]['error_notified'] = True
   ```

4. **Dashboard Warning** (`dashboard.py`):
   ```python
   # Check minimum volume for each pending order
   pair_info = kraken_api.get_asset_pair_info(pair)
   ordermin = float(pair_info['ordermin'])
   
   if volume < ordermin:
       volume_too_low = True
       volume_message = f'Volume {volume} below minimum {ordermin} for {pair}'
   ```

5. **UI Display** (`templates/dashboard.html`):
   ```javascript
   // Show warning icon with tooltip
   if (order.volume_too_low) {
       warningMessage = order.volume_message;
       showWarning = true;
   }
   
   const warningIcon = showWarning
       ? '<span class="warning-icon" data-tooltip="...">⚠️</span>'
       : '';
   
   // Disable Force button
   const forceButtonDisabled = order.volume_too_low ? 'disabled' : '';
   ```

**Key Features**:

1. **Early Detection**: Volume validated BEFORE attempting order creation
2. **Single Notification**: Error tracked in state.csv → notify only once
3. **Dashboard Warning**: Visual ⚠️ indicator in pending panel with tooltip
4. **Graceful Degradation**: If API unavailable, allows order to proceed (validation at Kraken)
5. **State Tracking**: Uses `last_error` and `error_notified` fields in state.csv

**State Fields**:
- `last_error`: Stores error message (e.g., "Volume 0.1 below minimum 0.7")
- `error_notified`: Boolean flag to prevent repeated notifications
- Both cleared when config re-enabled or threshold type changes

**Flow**:

```
Cycle 1:
  ✓ Threshold met
  ✓ Check volume: 0.1 < 0.7 → FAIL
  ✓ Update last_error in state
  ✓ Send Telegram notification (error_notified=False)
  ✓ Set error_notified=True
  ✗ Do not create order

Cycle 2+:
  ✓ Threshold still met
  ✓ Check volume: 0.1 < 0.7 → FAIL
  ✓ last_error already set
  ✗ Skip notification (error_notified=True)
  ✗ Do not create order
```

**Testing**:
- 8 new tests covering all scenarios
- All 427 existing tests still passing
- Tests verify: validation logic, error state tracking, notification suppression, dashboard display

**Key Insights**:

1. **Validate Early**: Check requirements BEFORE attempting expensive operations
2. **Track Error State**: Prevent repeated notifications for same error
3. **Graceful Fallback**: If validation unavailable, let Kraken reject (fail gracefully)
4. **Clear Error State**: Reset when config changed/re-enabled
5. **User-Friendly**: Show warnings in dashboard before user forces trigger

**Example Minimum Volumes** (from AssetPairs API):
- NEARUSD: 0.7
- BTCUSD: 0.0001  
- ETHUSD: 0.005
- SOLUSD: 0.05

**Related Files**:
- `kraken_api.py`: Lines 700-738 (get_asset_pair_info)
- `ttslo.py`: Lines 273-329 (check_minimum_volume), 430-468 (_handle_order_error_state), 550-575 (validation call)
- `dashboard.py`: Lines 267-291 (volume check in get_pending_orders)
- `templates/dashboard.html`: Lines 753-773, 841-861 (warning icon rendering)
- `tests/test_minimum_volume_validation.py`: Complete test suite (8 tests)

**Documentation**: This prevents the exact issue described in GitHub Issue - repeated errors and notifications when volume < ordermin.

---

## Dashboard Force Button Cache Invalidation (2025-10-27)

**Problem**: After clicking Force button on pending order, order initially showed "Manual" tag incorrectly. Tag disappeared after ~30 seconds.

**Root Cause**: `api_force_pending` endpoint updated state.csv with order_id but didn't invalidate caches:
- `get_cached_state()` returned stale data (no order_id)
- `get_active_orders()` couldn't match order to state
- Order incorrectly marked as "Manual" (line 434)
- After cache expired, fresh state loaded with order_id
- Order then matched via state, "Manual" tag disappeared

**Solution**: Added cache invalidation after state update (lines 1260-1267):
```python
# Invalidate caches so next request gets fresh data
# Force button affects multiple views:
# - Pending: order moves from pending to active (triggered=true in state)
# - Active: order now appears here (matched via order_id in state)  
# - State: contains new order_id, triggered flag, trigger_time
# - Config: contains updated threshold_price and trigger info
get_cached_state.invalidate()  # State was modified (order_id added)
get_active_orders.invalidate()  # Active orders will now match via state
get_pending_orders.invalidate()  # Order no longer pending (triggered=true)
get_cached_config.invalidate()  # Config was modified (trigger info added)
```

**Why 4 Caches?**:
1. **get_cached_state**: Contains order_id, triggered flag, trigger_time (changed)
2. **get_active_orders**: Now matches order via state (must refresh to show)
3. **get_pending_orders**: Order no longer pending (must refresh to remove)
4. **get_cached_config**: Contains updated threshold_price and trigger info (changed)

**Key Insights**:
1. **Cache Invalidation is Critical**: Any endpoint that modifies state/config MUST invalidate ALL affected caches
2. **Consistency Pattern**: Follow same pattern as `api_cancel_pending` (lines 1045-1046)
3. **Multiple Views**: Force button affects pending, active, state, and config views - invalidate all
4. **Order Matching Logic**: Orders marked "Manual" when in Kraken but NOT in cached state
5. **Test Coverage**: Add regression test to prevent future cache invalidation bugs
6. **Document Why**: Add comments explaining which caches need invalidation and why

**Related Files**:
- `dashboard.py`: Lines 1260-1267 (fix), 434 (manual flag logic), 1045-1046 (reference pattern)
- `tests/test_force_button_cache_invalidation.py`: Regression test verifies all 4 caches
- Issue description: User workflow that exposed the bug

**Similar Issues Fixed Previously**:
- Cancel button cache invalidation (2025-10-27) - same root cause, same pattern

---

## Chained Orders Implementation (2025-11-03)

**Feature**: Added ability to link pending orders so that one order automatically enables another when it fills successfully.

**Use Case**: Buy low → sell high automated strategy. Example: Buy BTC at $100k, when that fills, automatically enable sell order at $120k.

**Implementation Details**:

1. **Config Field**: Added `linked_order_id` field to config.csv
   - Optional field containing ID of order to enable when THIS order fills
   - Empty string = no linked order (normal behavior)

2. **Activation Logic** (ttslo.py):
   - `activate_linked_order_if_needed()` method called when order fills
   - Checks order status is 'closed' (fully filled, not partial)
   - Finds linked config and sets enabled='true'
   - Reloads configs so linked order visible in next cycle
   - Sends notification about activation

3. **Validation** (validator.py):
   - `_validate_linked_order_ids()` validates all linked references
   - Checks linked order exists in config
   - Detects self-references (order→itself)
   - Detects circular references (A→B→A, A→B→C→A)
   - Warns on very long chains (>5 orders)
   - Uses graph traversal to detect cycles

4. **Edge Cases Handled**:
   - Partial fills: Do NOT activate linked order (must be fully closed)
   - Canceled orders: Do NOT activate linked order
   - Missing linked order: Log error, don't crash
   - Already enabled: Skip activation, log info
   - Already triggered: Skip activation, log warning
   - Circular refs: Detected in validation, prevent at config load time

5. **Testing**:
   - 7 tests for activation logic (all scenarios covered)
   - 7 tests for validation logic (all edge cases)
   - All 14 tests passing

**Key Insights**:

1. **Check order_info.status**: Must be 'closed' not 'open' or 'canceled'
2. **Reload configs**: After enabling linked order, must reload config.csv so next cycle sees it
3. **Graph traversal for cycles**: Use visited list and check if next node already in list
4. **Fifth tuple element**: Modified check_order_filled() to return order_info as 5th element
5. **Notification types**: Added notify_linked_order_activated() for user feedback

**Related Files**:
- `config.py`: Added linked_order_id to sample config
- `config_sample.csv`: Added linked_order_id column with examples
- `ttslo.py`: Lines 1000-1089 (activate_linked_order_if_needed), 1117-1183 (check_triggered_orders updates)
- `notifications.py`: Lines 574-595 (notify_linked_order_activated)
- `validator.py`: Lines 325-386 (_validate_linked_order_ids)
- `tests/test_chained_orders.py`: Activation tests
- `tests/test_chained_orders_validation.py`: Validation tests
- `README.md`: Documentation and examples

**Benefits**:
- Automates buy-low/sell-high strategies
- Reduces manual monitoring and intervention
- Enables complex multi-order strategies
- Safe: Only activates on successful full fills

---

*Add new learnings here as we discover them*


---

## Initial Price Tracking for Total Benefit Calculation (2025-10-26)

**Feature**: Added tracking of initial price to show the true benefit of using the TTSLO system.

**Problem**: Dashboard only showed "slippage" (trigger price vs executed price), which is typically negative due to the trailing offset mechanism. Users couldn't see the **real benefit** of waiting for better prices instead of executing a market order immediately.

**Solution**: Added `initial_price` field that captures the price when a config is first created/enabled.

**Implementation**:

1. **State.csv**: Added `initial_price` field to state fieldnames
   - Automatically populated on first run when config is processed
   - Never overwritten - preserves the original decision price

2. **ttslo.py**: Step 10 in `process_config()` populates initial_price
   ```python
   if not self.state[config_id].get('initial_price'):
       self.state[config_id]['initial_price'] = str(current_price)
   ```

3. **dashboard.py**: Calculate two benefit metrics
   - **Slippage** (existing): trigger_price vs executed_price (usually negative)
   - **Total Benefit** (new): initial_price vs executed_price (usually positive!)

4. **Dashboard UI**: Added two display rows
   - "Initial Price" - shows price when config was created
   - "Total Benefit" - shows real benefit with help tooltip

**Example**:
```
Sell BTC:
  Initial Price:   $45,000 (when user created config)
  Trigger Price:   $48,000 (when threshold met)
  Executed Price:  $47,500 (when TSL order filled)
  
  Slippage:        -$500   (-1.04%) ← Normal TSL cost
  Total Benefit:   +$2,500 (+5.56%) ← Real benefit!
```

**Key Insight**: Even with negative slippage, the user is $2,500 better off than if they had sold immediately. This is the core value proposition of the TTSLO system.

**Documentation**: Updated `docs/UNDERSTANDING_BENEFIT.md` with comprehensive explanation of both metrics and when each is useful.

**Testing**: Added 4 new tests in `tests/test_initial_price.py`:
- Test initial_price populated on first run
- Test initial_price not overwritten on subsequent runs
- Test total_benefit calculation for sell orders
- Test total_benefit calculation for buy orders

**Files Changed**:
- `config.py`: Added initial_price to state fieldnames
- `ttslo.py`: Auto-populate initial_price on first run
- `dashboard.py`: Calculate and return total_benefit
- `templates/dashboard.html`: Display initial_price and total_benefit
- `docs/UNDERSTANDING_BENEFIT.md`: Comprehensive documentation
- `tests/test_initial_price.py`: New test suite

**Result**: All 358 tests passing. Feature ready for production use.

---

## GitHub Environment Secrets Support (2025-10-24)

**Implementation Date**: October 2025

### Problem
Need to enable read-only live API tests in GitHub Actions CI/CD using repository secrets without hardcoding credentials or using complex secret name patterns.

### Solution
Extended `creds.py` to support `COPILOT_KRAKEN_API_KEY` and `COPILOT_KRAKEN_API_SECRET` as fallback options for read-only Kraken API credentials.

### Implementation Details

**Precedence Order** (for `KRAKEN_API_KEY` and `KRAKEN_API_SECRET`):
1. Exact environment variable name (e.g., `KRAKEN_API_KEY`)
2. Copilot-prefixed name (e.g., `copilot_KRAKEN_API_KEY`)
3. COPILOT_W_KR_RO_PUBLIC / COPILOT_W_KR_RO_SECRET (existing pattern)
4. COPILOT_W_KR_PUBLIC / COPILOT_W_KR_SECRET (existing fallback)
5. **NEW**: `COPILOT_KRAKEN_API_KEY` / `COPILOT_KRAKEN_API_SECRET` (GitHub secrets)

**Code Changes**:
- Modified `get_env_var()` in `creds.py` to add new fallback options
- Only 6 lines of code changed (surgical modification)
- Maintained backward compatibility with all existing patterns

**Testing**:
- Created 18 new tests in `tests/test_creds.py`
- All tests pass, no regressions
- Comprehensive coverage of precedence rules and fallback behavior

**Documentation**:
- Updated `.env.example` with explanation of all supported patterns
- Updated `README.md` to document multiple credential sources
- Updated `tests/test_kraken_api_live.py` docstring
- Created `demos/demo_github_secrets.py` to demonstrate functionality

### Usage in GitHub Actions

Set repository secrets in GitHub:
```yaml
secrets:
  COPILOT_KRAKEN_API_KEY: ${{ secrets.COPILOT_KRAKEN_API_KEY }}
  COPILOT_KRAKEN_API_SECRET: ${{ secrets.COPILOT_KRAKEN_API_SECRET }}
```

The application will automatically pick these up for read-only operations without code changes.

### Key Benefits

1. **Zero Code Changes**: Existing code automatically works with GitHub secrets
2. **Flexible Deployment**: Supports dev (.env), CI/CD (GitHub secrets), and production (env vars)
3. **Secure by Default**: Secrets never committed to repository
4. **Clear Precedence**: Standard names always take priority over secret patterns

### Related Files
- `creds.py`: Lines 92-99 (implementation)
- `tests/test_creds.py`: Complete test suite (18 tests)
- `demos/demo_github_secrets.py`: Demonstration script
- `.env.example`: Updated documentation
- `README.md`: Updated credential documentation

---

## Merge & Test Learnings (2025-10-24)

- Resolved merge conflicts on branch `copilot/fix-tslo-index-error` keeping both behaviors:
  - Automatic fallback from `trigger='index'` to `trigger='last'` when Kraken returns "Index unavailable".
  - Preserve `KrakenAPIError`-specific logging, notifications and state updates from `origin/main`.

- Fixes made:
  - `ttslo.create_tsl_order()` now:
    - retries with `trigger='last'` when index is unavailable and uses the retry result instead of falling through to generic error handling;
    - notifies via `NotificationManager.notify_insufficient_balance` when balance check fails (even if no state entry exists yet);
    - preserves existing state-based `_handle_order_error_state()` updates when state entry exists.
  - `config.ConfigManager.save_state()` and `initialize_state_file()` updated to include `last_error` and `error_notified` in CSV headers so saving state won't raise a fields mismatch.

- Validation:
  - Created a local venv and ran the full pytest suite inside it.
  - Test results: 297 passed, 6 skipped.

- Git/PR status:
  - Branch `copilot/fix-tslo-index-error` contains the merge resolution and tests-green changes.
  - After this commit I'll push the LEARNINGS update and check the existing PR for mergeability.

- Notes / follow-ups:
  - PR: "Fix: Add automatic fallback to last price when index price unavailable" (active PR in this repo) — verify CI/branch protection in GitHub before merging.
  - Consider adding a tiny unit test to assert that `NotificationManager.notify_insufficient_balance` is called when balance is insufficient (already covered by existing tests, but worth an explicit assertion in integration tests).



---

## Merge & Test Learnings (2025-10-24)

- Resolved merge conflicts on branch `copilot/fix-tslo-index-error` keeping both behaviors:
  - Automatic fallback from `trigger='index'` to `trigger='last'` when Kraken returns "Index unavailable".
  - Preserve `KrakenAPIError`-specific logging, notifications and state updates from `origin/main`.

- Fixes made:
  - `ttslo.create_tsl_order()` now:
    - retries with `trigger='last'` when index is unavailable and uses the retry result instead of falling through to generic error handling;
    - notifies via `NotificationManager.notify_insufficient_balance` when balance check fails (even if no state entry exists yet);
    - preserves existing state-based `_handle_order_error_state()` updates when state entry exists.
  - `config.ConfigManager.save_state()` and `initialize_state_file()` updated to include `last_error` and `error_notified` in CSV headers so saving state won't raise a fields mismatch.

- Validation:
  - Created a local venv and ran the full pytest suite inside it.
  - Test results: 297 passed, 6 skipped.

- Git/PR status:
  - Branch `copilot/fix-tslo-index-error` contains the merge resolution and tests-green changes.
  - After this commit I'll push the LEARNINGS update and check the existing PR for mergeability.

- Notes / follow-ups:
  - PR: "Fix: Add automatic fallback to last price when index price unavailable" (active PR in this repo) — verify CI/branch protection in GitHub before merging.
  - Consider adding a tiny unit test to assert that `NotificationManager.notify_insufficient_balance` is called when balance is insufficient (already covered by existing tests, but worth an explicit assertion in integration tests).


---

## Repeated Notification Prevention (2025-10-27)

**Feature**: Added `trigger_notified` flag to prevent repeated notifications when trigger price reached but order creation impossible.

**Problem**: GitHub Issue - "Repeated errors when trigger price reached but no balance"
- System sent "🎯 Trigger price reached!" notification EVERY monitoring cycle
- System sent "⚠️ Cannot create order - Insufficient balance!" notification EVERY cycle
- No order created → state NOT updated → notifications repeated forever
- User spammed with identical messages every 60 seconds

**Root Cause**:
1. `process_config()` at line 1238: Sends "trigger price reached" when threshold met
2. `create_tsl_order()` at line 625: Balance check fails, sends "insufficient balance", returns None
3. `process_config()` at line 1254: If order_id is None, does NOT mark config as triggered
4. Next cycle: threshold still met → repeat from step 1

**Solution**: Track notification state to prevent spam

**Implementation**:

1. **State Field** (`config.py`):
   ```python
   fieldnames = [..., 'trigger_notified']  # Track trigger notification sent
   ```

2. **Initialize Flag** (`ttslo.py` line 1108):
   ```python
   self.state[config_id] = {
       ...
       'trigger_notified': False,  # Track if we've sent "trigger price reached"
   }
   ```

3. **Check Before Sending** (`ttslo.py` line 1241):
   ```python
   if self.notification_manager and not self.state[config_id].get('trigger_notified'):
       self.notification_manager.notify_trigger_price_reached(...)
       self.state[config_id]['trigger_notified'] = True
   ```

4. **Balance Check Notification** (`ttslo.py` line 632):
   - Uses `_handle_order_error_state` when state exists
   - Checks `error_notified` flag to prevent repeated error notifications
   - Falls back to direct notification for standalone calls

**Behavior**:

```
Cycle 1 (Balance Insufficient):
  ✓ Threshold met
  ✓ Send "trigger price reached" notification
  ✓ Set trigger_notified=True
  ✓ Balance check fails
  ✓ Send "insufficient balance" notification (via _handle_order_error_state)
  ✓ Set error_notified=True
  ✗ No order created

Cycle 2+:
  ✓ Threshold still met
  ✗ Skip "trigger price reached" (trigger_notified=True)
  ✓ Balance check still fails
  ✗ Skip "insufficient balance" (error_notified=True)
  ✗ No order created
  → No spam!
```

**Retry Workflow**:
- User must disable/re-enable config to reset flags
- Or delete state entry for fresh start
- Flags persist while issue unfixed (prevents spam)

**Key Features**:
1. **Single Notification**: Each error type sent only once
2. **Persistent State**: Flags saved in state.csv across restarts
3. **User Control**: Disable/re-enable to retry after fixing issue
4. **Backward Compatible**: Existing configs work without changes

**Testing**:
- 4 new tests covering all scenarios
- 1 updated test reflecting new behavior
- All 449 tests passing

**Related Files**:
- `config.py`: Lines 345, 425 (fieldnames)
- `ttslo.py`: Lines 1108, 1120-1127, 1241-1250 (implementation)
- `tests/test_repeated_notification_fix.py`: Complete test suite
- `tests/test_minimum_volume_validation.py`: Updated test

**Similar Pattern**: Reuses `error_notified` pattern from minimum volume validation feature

---



**Problem**: Balance checks were failing with "Available Balance: unknown" for pairs like DYDXUSD because:
1. GitHub Copilot agent sets credentials as `COPILOT_KRAKEN_API_KEY` (uppercase prefix)
2. `creds.py` was only checking for `copilot_KRAKEN_API_KEY` (lowercase prefix)
3. Credentials were not found, so balance API call failed

**Fix**: Updated `get_env_var()` in `creds.py` to check both uppercase and lowercase variants:
- Check exact name
- Check `COPILOT_` prefix (uppercase) - **NEW**
- Check `copilot_` prefix (lowercase) - existing
- Check `COPILOT_W_*` mappings - existing

**Testing**: Created `tools/test_balance_copilot.py` to verify credentials are found and balance API works.

---

## Understanding Negative "Benefit" in Dashboard (2025-10-25)

**Issue**: Users confused by negative "benefit" values in Completed Orders section, thinking they were losing money.

**Root Cause**: 
- "Benefit" is actually **slippage** - difference between trigger price and execution price
- For TSL orders, negative slippage is NORMAL and EXPECTED
- The trailing mechanism means price must move against you (by trailing offset %) before order executes
- Example: Sell triggers at $2.53, executes at $2.50 with 1% trailing = -1.23% slippage

**Why This Happens**:
- TSL orders trail the price by the offset percentage
- When price reverses, order triggers at the offset distance
- This is the COST of using TSL protection (like insurance)
- It's NOT a net loss on the total trade

**Solution**:
1. Created comprehensive guide: `docs/UNDERSTANDING_BENEFIT.md`
2. Renamed "Benefit" to "Slippage" in dashboard UI
3. Added help icons with tooltips explaining what slippage means
4. Added README section explaining negative values are normal
5. Documented expected ranges: -1% to -2% matching trailing offset

**Key Insight**: 
- Users should focus on TOTAL PROFIT (buy price vs sell price minus fees/slippage)
- Not on individual order slippage
- The bracket strategy (buy low, sell high) still profits despite slippage
- Example: Buy at $2.31, sell at $2.50 = +$0.19 gross, -$0.04 slippage, +$0.14 net profit

**Related Files**:
- `docs/UNDERSTANDING_BENEFIT.md`: Complete explanation with examples
- `templates/dashboard.html`: UI updates (label, tooltips)
- `README.md`: Quick explanation section
- `dashboard.py`: Lines 424-433 (benefit calculation)

---

## USD Pair Suffix Support (2025-10-24)

**Problem**: Balance checks were failing for pairs ending in 'USD' (like DYDXUSD, ATOMUSD, SOLUSD) because:
1. `_extract_base_asset()` only checked for suffixes: USDT, ZUSD, ZEUR, EUR, etc.
2. It didn't check for plain 'USD' suffix
3. For DYDXUSD, base asset extraction returned empty string
4. Balance lookup failed completely

**Fix**: Added 'USD' to the list of quote currency suffixes in `_extract_base_asset()`:
```python
# Note: Order matters - check longer suffixes first (e.g., USDT before USD)
for quote in ['USDT', 'ZUSD', 'ZEUR', 'EUR', 'ZGBP', 'GBP', 'ZJPY', 'JPY', 'USD']:
```

**Why order matters**: 
- Some pairs might theoretically end with both USDT and USD
- Checking USDT first ensures we get the most specific match
- Example: "XXBTUSDT" should match USDT (4 chars) not USD (3 chars)

**Testing**: 
- Created `tools/test_dydx_balance.py` to test with live API
- Created `tests/test_balance_fix.py` with unit tests
- Verified DYDXUSD, ATOMUSD, SOLUSD all work correctly

**Result**: Balance checking now works for all USD pairs, properly aggregating spot and funding wallet balances.

---

## Buy Order Balance Check Logic Error (2025-10-25)

**Problem**: Dashboard incorrectly checked base asset balance for buy orders.
- Example: ATOMUSD buy order checked ATOM balance (should check USD)
- User had 0 ATOM but plenty of USD → showed "Critical: Insufficient balance"
- Error message: "Insufficient balance for buy orders (0.0000 < 2.4049)" for ATOM

**Root Cause**: `dashboard.py` lines 630-644 in `get_balances_and_risks()`
- Line 636 incorrectly added buy volume to base asset: `assets_needed[base_asset]['buy_volume'] += volume`
- For buy orders, we need quote currency (USD), not base asset (ATOM)
- Risk check at lines 681-684 then flagged insufficient ATOM balance for buy order

**Fix**:
```python
# BEFORE (wrong)
elif direction == 'buy':
    assets_needed[base_asset]['buy_volume'] += volume  # ❌ Wrong!
    assets_needed[base_asset]['pairs'].add(pair)
    
    # For buys, we also need the quote currency
    if quote_asset and pair in prices:
        price = prices[pair]
        quote_needed = volume * price
        assets_needed[quote_asset]['buy_volume'] += quote_needed
        assets_needed[quote_asset]['pairs'].add(pair)

# AFTER (correct)
elif direction == 'buy':
    # Buying base asset - need quote currency balance (not base asset)
    # Track the pair for the base asset but don't require base asset balance
    assets_needed[base_asset]['pairs'].add(pair)  # ✅ Only track pair
    
    # For buys, we need the quote currency (unchanged)
    if quote_asset and pair in prices:
        price = prices[pair]
        quote_needed = volume * price
        assets_needed[quote_asset]['buy_volume'] += quote_needed
        assets_needed[quote_asset]['pairs'].add(pair)
```

**Key Insight**:
- **Buy orders**: Need quote currency (USD to buy ATOM)
- **Sell orders**: Need base asset (ATOM to sell)
- Dashboard now correctly shows:
  - Buy ATOMUSD: Check USD balance (not ATOM)
  - Sell ATOMUSD: Check ATOM balance (not USD)

**Testing**:
- Added 2 comprehensive tests in `test_dashboard_balances.py`
- `test_buy_order_checks_quote_currency_not_base`: Verifies buy logic
- `test_sell_order_checks_base_currency_not_quote`: Verifies sell logic
- Tests handle cache TTL (30s) to avoid cross-test pollution

**Related Files**:
- `dashboard.py`: Lines 630-644 (fix applied)
- `tests/test_dashboard_balances.py`: New tests added

---

## ZUSD vs USD Currency Normalization (2025-10-25)

**Problem**: Dashboard showed two separate balance entries:
- USD: 0 balance (critical warning)
- ZUSD: 155.80 balance (sufficient)

User confused: "Aren't USD and ZUSD the same thing?" Yes!

**Root Cause**:
- Trading pairs have inconsistent suffixes:
  - ATOMUSD, DYDXUSD, FILUSD → extract "USD"
  - XXBTZUSD, XETHZUSD → extract "ZUSD"
- Kraken API returns balances with Z-prefixed fiat codes:
  - `{'ZUSD': '155.80', 'ZEUR': '100.0'}` (NOT `{'USD': ..., 'EUR': ...}`)
- Dashboard's `_extract_quote_asset()` returned raw suffix
- Balance lookup: USD → 0 (not in API), ZUSD → 155.80

**Why Z-prefix?**
Kraken uses Z-prefix for fiat currencies in API responses:
- USD → ZUSD
- EUR → ZEUR  
- GBP → ZGBP
- JPY → ZJPY

Stablecoins (USDT) don't get Z-prefix (they're crypto, not fiat).

**Solution**:
Updated `_extract_quote_asset()` to normalize all fiat to Z-prefix:
```python
if quote == 'USD':
    return 'ZUSD'
elif quote == 'EUR':
    return 'ZEUR'
# ... etc
```

**Result**:
- Dashboard now shows single ZUSD entry
- All USD and ZUSD pairs aggregate correctly
- No more confusion about "sufficient ZUSD but insufficient USD"

**Key Insight**: Always normalize currency codes to match API response format. Check actual API responses to understand the format used.

**Testing**:
- Created `test_zusd_usd_normalization.py` (8 tests)
- Updated `test_dashboard_balances.py` to use ZUSD
- All 354 tests passing

**Related Files**:
- `dashboard.py`: Lines 561-594 (_extract_quote_asset)
- `tests/test_zusd_usd_normalization.py`: Comprehensive test suite
- `tests/test_dashboard_balances.py`: Updated existing tests

---

```

---

## Insufficient Gap Validation Change (2025-10-27)

**Issue**: Validator blocked orders when gap between threshold and current price was less than trailing offset. Users couldn't transact even though they wanted to.

**Examples from Issue**:
- DYDXUSD: Gap 0.96% < trailing 2.00% → Blocked
- PONKEUSD: Gap 1.11% < trailing 2.00% → Blocked  
- ATHUSD: Gap 1.97% < trailing 2.00% → Blocked

**Root Cause**: Validation was too strict, assuming insufficient gap was always wrong. But users might WANT to trigger orders immediately.

**Solution**: Changed insufficient gap from ERROR to WARNING
- Gap < trailing_offset: Now WARNING (was ERROR)
- Allows transactions while still alerting user
- Added actionable suggestions in warning message

**Code Changes**:
1. `validator.py` line 437-443: Changed from conditional ERROR/WARNING to always WARNING
2. Added helpful suggestions: "(1) increase threshold price, (2) reduce trailing offset, or (3) wait for price to move away"
3. Updated 3 existing tests to expect WARNING instead of ERROR
4. Added 3 comprehensive tests in `test_insufficient_gap_fix.py`

**Warning Levels** (unchanged):
- Gap < trailing_offset: "Insufficient gap" WARNING
- Gap >= trailing_offset and < 2×trailing_offset: "Small gap" WARNING  
- Gap >= 2×trailing_offset: No warning

**Key Insights**:
1. **User Intent Matters**: Validation should warn but not block when user wants immediate execution
2. **Actionable Warnings**: Include suggestions on how to fix issues
3. **Minimal Changes**: Simple change from ERROR to WARNING solves the problem
4. **Debug Mode**: Already had mechanism for this (debug_mode), just needed to apply it to normal mode too

**Testing**:
- 3 new tests covering exact examples from issue
- All existing tests updated and passing
- 448 total tests passing

**Related Files**:
- `validator.py`: Lines 437-443 (fix)
- `tests/test_insufficient_gap_fix.py`: New comprehensive tests
- `tests/test_debug_mode_validation.py`: Updated tests
- `tests/test_ttslo.py`: Updated test_config_validator

**User Impact**: Users can now transact with small gaps (with warnings) instead of being completely blocked.

---<|MERGE_RESOLUTION|>--- conflicted
+++ resolved
@@ -2,7 +2,6 @@
 
 Key learnings and gotchas discovered during TTSLO development.
 
-<<<<<<< HEAD
 ## CSV Editor Quit-Without-Saving Option (2025-11-14)
 
 **Feature**: Added Ctrl+X keybinding for immediate quit without saving, bypassing the confirmation dialog.
@@ -40,7 +39,6 @@
 **Related Files**:
 - `csv_editor.py`: Lines 21-24 (docstring), 926 (binding), 1509-1511 (action), 786 (help)
 - `tests/test_csv_editor.py`: Lines 467-561 (3 new tests)
-=======
 ## Linked Order Activation Bug - Must Search All Configs (2025-11-14)
 
 **Problem**: Linked child orders with enabled='false' or 'pending' never got activated when parent filled.
@@ -75,7 +73,6 @@
 - `ttslo.py`: Lines 1106-1194 (activate_linked_order_if_needed)
 - `tests/test_linked_order_disabled_child.py`: Tests for disabled/pending children
 - `validator.py`: Lines 110-116 (where filtering happens)
->>>>>>> 5f48ddc7
 
 ---
 
