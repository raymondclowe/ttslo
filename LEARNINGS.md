# LEARNINGS

Key learnings and gotchas discovered during TTSLO development.

<<<<<<< HEAD
## Dashboard Order Details Grid Removal (2025-11-04)

**Problem**: Order details cards in dashboard were too cramped with 2-column grid layout, reducing readability.

**Root Cause**:
- `.order-details` CSS used `display: grid` with `grid-template-columns: repeat(2, 1fr)`
- Forced detail rows into 2 columns, making cards narrow and cramped
- Especially problematic with longer labels like "Direction: Sell WAL to buy USD"

**Solution**: Removed grid layout to allow full-width detail rows
```css
/* BEFORE - cramped 2-column layout */
.order-details {
    display: grid;
    grid-template-columns: repeat(2, 1fr);
    gap: 8px;
    margin-top: 10px;
    font-size: 14px;
}

/* AFTER - full-width rows, easier to read */
.order-details {
    gap: 8px;
    margin-top: 10px;
    font-size: 14px;
}
```

**Key Insights**:
1. **Grid not always better**: 2-column grid works for short labels, but fails with descriptive text
2. **Vertical space is cheap**: Stacking details vertically improves readability
3. **Each row still uses flexbox**: `.detail-row { display: flex; justify-content: space-between; }` provides label/value alignment
4. **Mobile media query cleanup**: Removed redundant `.order-details { grid-template-columns: 1fr; }` rule

**Visual Impact**:
- Before: Details cramped in 2 columns, hard to scan
- After: Each detail on its own row, full card width, easy to read

**Related Files**:
- `templates/dashboard.html`: Lines 217-221 (main CSS), 464-468 (media query)
- `tests/test_dashboard.py`: All tests passing (HTML structure unchanged)

---

=======
## CSV Editor Column Normalization (2025-11-04)

**Problem**: Users add custom columns (worker, notes, tags) to config.csv for their own tracking, making it hard to read in csv_editor. Columns appear in random order mixing system fields with user fields.

**Solution**: Automatic column normalization that reorders columns on every load/save:
- Required/system columns at left (in REQUIRED_COLUMNS order)
- User-defined columns at right (preserving their relative order)
- All data preserved during reordering
- Case-insensitive column matching

**Implementation**:
```python
def _normalize_columns(self) -> bool:
    # Identify required vs user-defined columns
    required_cols = []
    for req_col in self.REQUIRED_COLUMNS:
        if req_lower in headers_lower:
            required_cols.append(headers[headers_lower.index(req_lower)])
    
    user_cols = [col for col in headers 
                 if col.lower() not in [r.lower() for r in self.REQUIRED_COLUMNS]]
    
    # Build new order: required first, user-defined after
    new_order = required_cols + user_cols
    
    # Remap data to new column positions
    # ... (mapping and reordering logic)
```

**Applied**:
- `read_csv_to_table()`: Normalizes after loading file
- `action_save_csv()`: Normalizes before saving file
- User notified when normalization occurs: "(normalized)"

**Key Insights**:
1. **Preserve relative order**: User columns maintain their order relative to each other
2. **REQUIRED_COLUMNS order matters**: System fields appear in this exact order
3. **Case-insensitive**: "ID" and "id" both recognized as required column
4. **No-op when already normalized**: Returns False if columns already in correct order
5. **Data preservation critical**: Cell values must move with their columns

**Example**:
```
BEFORE: worker,notes,id,pair,threshold_price,...,tags,priority
AFTER:  id,pair,threshold_price,...,worker,notes,tags,priority
        ^-- Required fields --^    ^-- User fields ----^
```

**Testing**: 8 comprehensive tests covering:
- Column reordering correctness
- Data preservation
- Already-normalized files (no-op)
- Only required columns
- Empty files
- Case-insensitive matching
- Normalization on load
- Empty cell preservation

**Related Files**:
- `csv_editor.py`: Lines 955-1007 (_normalize_columns), 1171-1173 (load), 1225-1227 (save)
- `tests/test_csv_column_normalization.py`: Complete test suite (8 tests)

---

## Kraken API Credentials Security - Debug Logging (2025-11-03)

**Problem**: Private API requests logged full headers (including `API-Key` and `API-Sign`) and payload in debug output:
```
[DEBUG] Headers: {'API-Key': 'test_key', 'API-Sign': 'bOEi9vdpGkT0...', 'Content-Type': 'application/json'}
[DEBUG] Payload: {"nonce": "1762154978402"}
```

**Security Issue**: Credentials exposed in:
- Console output
- Log files
- Test output
- CI/CD logs

**Root Cause**:
- Lines 504-505 in `kraken_api.py`: `print(f"[DEBUG] Headers: {headers}")` and `print(f"[DEBUG] Payload: {json_data}")`
- Lines 509-510: `print(f"[DEBUG] Response headers={response.headers}")` and `print(f"[DEBUG] Response body={response.text}")`
- Debug output included all headers without filtering sensitive values

**Solution**: Remove sensitive debug logging, keep only safe information:
```python
# BEFORE (unsafe)
print(f"[DEBUG] Headers: {headers}")  # ❌ Exposes API-Key and API-Sign
print(f"[DEBUG] Payload: {json_data}")  # ❌ Exposes nonce and params
print(f"[DEBUG] Response headers={response.headers}")  # ❌ May expose sensitive data
print(f"[DEBUG] Response body={response.text}")  # ❌ Exposes account balances

# AFTER (safe)
print(f"[DEBUG] KrakenAPI._query_private: Calling {url} with params={params}")  # ✅ Safe
print(f"[DEBUG] KrakenAPI._query_private: Response status={response.status_code}")  # ✅ Safe
```

**Testing**:
- Created `tests/test_api_credentials_not_logged.py` with 4 comprehensive tests
- Tests verify credentials NOT in captured output
- Tests verify safe logging still present (method, URL, status)
- All 45 API tests pass

**Key Insights**:
1. **Never log full headers** - Always filter sensitive fields (Authorization, API-Key, API-Sign)
2. **Never log request/response bodies** - May contain sensitive account data
3. **Log safe identifiers only** - Method name, URL, status code, error types
4. **Test security** - Explicitly test that credentials don't appear in logs
5. **Defense in depth** - Even debug/development logging should be secure

**Best Practice for Debug Logging**:
```python
# Safe debug logging pattern
safe_headers = {k: v for k, v in headers.items() if k.lower() not in ['api-key', 'api-sign', 'authorization']}
print(f"[DEBUG] Headers (filtered): {safe_headers}")

# Or just log specific safe fields
print(f"[DEBUG] Content-Type: {headers.get('Content-Type')}")
```

**Related Files**:
- `kraken_api.py`: Lines 502-510 (removed unsafe logging)
- `tests/test_api_credentials_not_logged.py`: Complete security test suite
- GitHub Issue: "Stop logging Kraken API credentials in private request debug output"
>>>>>>> 41a1e546
## Dashboard Linked Order Annotations (2025-11-04)

**Problem**: Linked orders feature lacked context in dashboard. Users couldn't tell:
- Why a pending order was disabled (waiting for parent)
- Whether parent order was active or not triggered yet
- What would happen when active order fills

**Key Insight**: When parent order triggers (moves to Active), child order is STILL `enabled='false'` waiting for parent to FILL. Child must show in Pending pane with clear "waiting" status.

**Solution**:
1. **Build parent_order_map**: Map child_id → parent_id to identify waiting relationships
2. **Show disabled linked orders**: Include `enabled='false'` orders IF they're waiting for parent
3. **Add parent_is_active flag**: Check if parent has `triggered='true'` and `order_id`
4. **Visual annotations**:
   - Pending: "⏳ Waiting for [parent] to be filled" (yellow background)
   - Pending: "🔗 Will Enable: [child]" (for active orders with linked_order_id)
   - Active: "🎯 When Filled: Will enable [child]" (green background)

**Implementation**:
```python
# dashboard.py - Build parent map
parent_order_map = {}  # child_id -> parent_id
for config in configs:
    linked_id = config.get('linked_order_id', '').strip()
    if linked_id:
        parent_order_map[linked_id] = config.get('id')

# Check if order is waiting for parent
waiting_for_parent = None
parent_is_active = False
if config_id in parent_order_map:
    parent_id = parent_order_map[config_id]
    waiting_for_parent = parent_id
    parent_state = state.get(parent_id, {})
    if parent_state.get('triggered') == 'true' and parent_state.get('order_id'):
        parent_is_active = True

# Show if enabled OR waiting for parent
should_show = (enabled or enabled_raw == 'pending' or (waiting_for_parent and not enabled))
```

**Key Patterns**:
1. **Inverse relationships**: Build maps for both directions (A→B and B→A lookups)
2. **State checking**: Use `triggered='true'` + `order_id` to detect active orders
3. **Conditional display**: Show different annotations based on relationship type
4. **Visual hierarchy**: Use background colors to distinguish status types

**Testing**: 4 tests covering all cases (waiting, active parent, linked orders, disabled)

**Related Files**:
- `dashboard.py`: Lines 247-274 (parent map), 260-281 (show logic), 350-382 (data structure)
- `templates/dashboard.html`: Lines 803-827 (pending display), 1024-1032 (active display)
- `tests/test_dashboard_linked_annotations.py`: Complete test suite

---

## CSV Editor - Forgiving Status Values (2025-11-03)

**Problem**: CSV editor crashed when trying to edit status/enabled field with value "canceled" (set by dashboard cancel button):
```
InvalidSelectValueError: Illegal select value 'canceled'.
```

**Root Cause**: 
- `InlineCellEditor` had hardcoded list of valid values for `enabled` field: `['true', 'false']`
- Dashboard's cancel button sets status to `'canceled'` in config.csv
- Textual's Select widget throws `InvalidSelectValueError` when trying to set value not in options list
- Editor wasn't flexible enough to handle arbitrary status values

**Solution**: Made editor more forgiving and added support for chained order workflow:

1. **Added standard status values**:
```python
BINARY_FIELDS = {
    'enabled': [
        ('True', 'true'),      # Active order
        ('False', 'false'),    # Disabled order
        ('Pending', 'pending'), # Linked order waiting for parent
        ('Canceled', 'canceled') # Canceled by dashboard
    ]
}
```

2. **Dynamic custom option support** (lines 499-505):
```python
# Check if current value is in the options
current_lower = self.current_value.lower() if self.current_value else ""
option_values = [v for _, v in options]

# If current value is not in options, add it as a custom option
if current_lower and current_lower not in option_values:
    options.append((f"Custom: {self.current_value}", current_lower))
```

3. **Relaxed validation** (lines 581-585):
```python
# Validate enabled - be forgiving and accept any value
elif column_lower == "enabled":
    standard_values = ["true", "false", "yes", "no", "1", "0", "pending", "canceled", "cancelled"]
    if value.lower() not in standard_values:
        return (True, f"⚠️ Non-standard status: '{value}' (allowed but unusual)")
```

**Status Value Usage**:
- **true**: Order is active and will trigger when threshold met
- **false**: Order is disabled, won't trigger
- **pending**: Order is linked to another order, waiting for parent to execute
- **canceled**: Order was canceled via dashboard or manually

**Key Insights**:
1. **UI constraints ≠ Data constraints**: UI dropdowns should support all possible data values, not just ideal ones
2. **Cross-component compatibility**: Dashboard and editor must handle same value set
3. **Graceful degradation**: Unknown values → add as custom option, don't crash
4. **Validation vs Display**: Separate validation (warn) from display (allow)
5. **Both directions**: Handle both reading (compose) and writing (validate) arbitrary values
6. **Workflow support**: Adding 'pending' enables chained order workflows

**Behavior**:
- Standard values (true/false/pending/canceled): Show in dropdown with labels
- Custom values (paused, archived, etc.): Show as "Custom: paused" in dropdown
- Non-standard values: Allow with warning, don't block
- User can select standard options via keyboard shortcuts (T/F/P/C)

**Testing**:
- Verified 'canceled' value loads without error
- Verified 'pending' value for linked orders works
- Verified arbitrary values (e.g., 'paused') get added as custom options
- Verified validation accepts any value with appropriate warnings

**Related Files**:
- `csv_editor.py`: Lines 454-467 (BINARY_FIELDS), 485-520 (compose with custom options), 231-235 (EditCellScreen validation), 584-588 (InlineCellEditor validation)
- `dashboard.py`: Sets status='canceled' when canceling orders
- `config.csv`: Contains enabled field with various values

**Similar Pattern**: Apply same "forgiving" approach to other enum-like fields that might have legacy/alternative values

## CSV Editor Dropdown Support for Dynamic Fields (2025-11-03)

**Problem**: CSV editor's `InlineCellEditor` only supported dropdown for binary fields (enabled, direction, threshold_type). The `linked_order_id` field needed dropdown with dynamic options based on available order IDs.

**Solution**: Extended `InlineCellEditor` to support dynamic dropdown fields:

```python
# Detection
self.is_linked_order_field = column_name.lower() == 'linked_order_id'

# Dynamic options generation in compose()
elif self.is_linked_order_field:
    current_id = self.row_data.get('id', '')
    options = [("(None)", "")]  # Empty option
    for order_id in sorted(self.all_ids):
        if order_id != current_id:  # Exclude self
            options.append((order_id, order_id))
    select = Select(options=options, value=self.current_value or "", id="cell-select")
    yield select
```

**Key Insights**:
1. Textual Select widget needs tuple list: `[(label, value), ...]`
2. Empty string as value works for "no selection" option
3. Can exclude current row from options to prevent self-reference
4. Must update both `on_mount()` and `action_save()` to handle new field type
5. Sorting options improves UX for large lists
6. Can't call `compose()` in tests without active Textual app - test logic instead

**Pattern for Adding New Dropdown Fields**:
1. Add detection flag in `__init__`: `self.is_X_field = column_name.lower() == 'X'`
2. Add `elif` branch in `compose()` to generate options
3. Update `on_mount()`: add to condition checking for Select focus
4. Update `action_save()`: add to condition checking for Select value
5. Keep existing validation logic - dropdown is UI only

**Testing Approach**:
- Test field detection and flag setting
- Test validation logic (can be called without Textual app)
- Don't test widget composition (requires full Textual app)
- Verify dropdown logic programmatically (option generation)

**Benefits**:
- Users don't need to remember/type valid values
- Prevents typos and invalid values at UI level
- Clear visual indication of available options
- Consistent with existing dropdown fields

**Related Files**:
- `csv_editor.py`: Lines 460 (detection), 477-506 (compose), 527 (mount), 660 (save)
- `tests/test_csv_editor_linked_order.py`: 8 tests for dropdown functionality

---

## Windows UTF-8 Console Encoding Fix (2025-10-30)

**Problem**: `coin_stats.py` crashed on Windows at line 1363 with Unicode characters (✓, ✅, ⚠️, ✗) in print statements.

**Root Cause**: Windows console default encoding is often cp1252 or cp437, not UTF-8. Python print() fails with UnicodeEncodeError when outputting UTF-8 characters.

**Solution**: Configure UTF-8 encoding for stdout/stderr on Windows at module import:
```python
if sys.platform == 'win32':
    import io
    if sys.stdout.encoding != 'utf-8':
        sys.stdout = io.TextIOWrapper(sys.stdout.buffer, encoding='utf-8', errors='replace')
    if sys.stderr.encoding != 'utf-8':
        sys.stderr = io.TextIOWrapper(sys.stderr.buffer, encoding='utf-8', errors='replace')
```

**Key Insights**:
1. Windows console encoding differs from Unix/Linux/Mac (UTF-8 by default)
2. Configure encoding BEFORE any print statements execute
3. Use `errors='replace'` to handle any unrepresentable characters gracefully
4. Only wrap when encoding is not already UTF-8 to avoid double-wrapping
5. Check `sys.platform == 'win32'` to avoid affecting other platforms

**Testing**: Created `test_coin_stats_windows_encoding.py` with 4 tests covering:
- UTF-8 configuration doesn't break module import
- Unicode characters can be encoded and printed
- Specific Unicode symbols from the script work correctly
- Platform detection logic is sound

**Related Files**:
- `tools/coin_stats.py`: Lines 26-32 (UTF-8 configuration)
- `tests/test_coin_stats_windows_encoding.py`: Windows encoding tests

---

## coin_stats.py Output Clarity (2025-10-30)

**Problem**: Users confused by coin_stats.py output showing contradictory messages:
1. "Is Normal: ✗ NO" but "Best Fit: Normal" - seems contradictory
2. "Confidence: LOW yet 95% probability" - confusing mix of fit quality and probability
3. Final notes always said "Uses Student's t-distribution" even for normal distributions

**Root Causes**:
- "Best Fit: Normal" meant "better than t-dist" but sounded absolute
- "Confidence: LOW" referred to fit quality, not probability confidence
- Summary text hardcoded distribution mention instead of checking actual usage

**Solutions Applied**:

1. **Clarified "Best Fit"**: Added "(better than alternatives)" suffix
   - "Best Fit: Normal (better than alternatives)"
   - Added explanation: "→ Fits normal distribution better than Student's t-distribution"

2. **Split Confidence Labels**: Made distinction clear
   - Changed "Confidence: LOW" → "Fit Confidence: LOW (quality of distribution fit)"
   - Added "Distribution Used: normal" or "t-dist (df=2)" to show actual distribution

3. **Dynamic Distribution Summary**: Only mention distributions actually used
   - Mixed: "Uses appropriate distribution for each pair: X normal, Y Student's t"
   - All normal: "Uses normal distribution for all pairs"
   - All t: "Uses Student's t-distribution to account for fat tails"

**Key Insights**:
- Label clarity matters: "Best Fit" sounds absolute, needs context
- When showing confidence + probability together, clarify which is which
- Don't hardcode summary text - compute it from actual data
- UX principle: If output seems contradictory, add clarifying context

**Testing**: Added test_output_clarity_improvements() to verify fixes

**Related Files**:
- tools/coin_stats.py: Lines 536, 544, 551-560, 1252-1278
- tests/test_coin_stats.py: New test added
## Statistical Distribution Display in HTML Reports (2025-10-30)

**Feature**: Enhanced HTML report in coin_stats.py to display which statistical distribution was used for analysis.

**Background**:
- coin_stats.py already implemented Student's t-distribution testing
- Best-fit distribution was selected and used for probability calculations
- However, HTML report only showed "Normal Distribution?" (yes/no)
- Users couldn't see which specific distribution was actually used

**Solution**:
1. Added "Distribution Used" row showing best-fit distribution:
   - "Normal (Gaussian)" for normal distributions
   - "Fat tails (Student-t, df=X)" for fat-tailed distributions
   - "Student-t (df=X)" for Student's t-distributions
   - "Insufficient data" when sample size < 30

2. Added "Threshold Distribution" row showing distribution used for probability threshold calculations

3. Consistent color coding:
   - Green (`normal-yes`) for normal distributions
   - Red (`normal-no`) for non-normal distributions
   - Applied to both "Distribution Used" and "Threshold Distribution" fields

**Implementation Details**:
```python
# Extract distribution info from stats
dist_fit = stats.get('distribution_fit', {})
if dist_fit.get('best_fit') == 'student_t':
    df = dist_fit.get('df', '?')
    if dist_fit.get('distribution') == 'fat_tails':
        dist_text = f'Fat tails (Student-t, df={df})'
    # ...

# Apply color coding to threshold distribution
thresh_dist_class = 'normal-yes' if 'normal' in thresh_dist.lower() else 'normal-no'
```

**Testing**:
- Added `test_html_report_shows_distribution()` in test_coin_stats.py
- Verified HTML contains both distribution fields
- Manual testing confirmed proper formatting for all cases
- All 17 tests pass, no regressions

**Key Insights**:
1. **Transparency**: Users can now see which statistical model is being used
2. **Consistency**: Same color coding across all distribution-related fields
3. **Minimal Changes**: Only 85 lines added, no breaking changes
4. **Already Implemented**: Most of the feature was already coded, just needed UI display

**Related Files**:
- `tools/coin_stats.py`: Lines 812-828, 868-871, 877-890
- `tests/test_coin_stats.py`: test_html_report_shows_distribution()

---

## Kraken API Efficiency - Batch Price Fetching and Targeted Order Queries (2025-10-27)

**Feature**: Optimized Kraken API usage by implementing batch price fetching and targeted order queries in the monitoring loop.

**Problem**:
- Price fetching: Individual `get_current_price()` calls for each pair (N API calls per cycle)
- Order status: `query_closed_orders()` retrieved ALL closed orders (up to 50) just to check 1 order
- Inefficient API usage leading to unnecessary rate limit pressure

**Solution**:

1. **Batch Price Fetching** (ttslo.py lines 1514-1556):
   - Changed from N individual `get_current_price()` calls to 1 `get_current_prices_batch()` call
   - Reduced API calls from N → 1 per monitoring cycle
   - Automatic fallback to individual calls if batch fails or unavailable
   - Graceful handling of missing pairs

2. **Targeted Order Queries** (ttslo.py lines 895-997):
   - Changed from `query_closed_orders()` to `query_orders(specific_id)`
   - Only queries the exact order being checked
   - Reduced data transfer from 50 orders → 1 order per check
   - Follows pattern already used in dashboard.py

**Implementation Details**:

```python
# Price batching with comprehensive error handling
if pairs_to_fetch:
    try:
        prices_result = self.kraken_api_readonly.get_current_prices_batch(pairs_to_fetch)
        if prices_result and isinstance(prices_result, dict):
            prices = prices_result
        else:
            # Fallback to individual fetches (handles test mocks)
            for pair in pairs_to_fetch:
                prices[pair] = self.kraken_api_readonly.get_current_price(pair)
    except KrakenAPIError as e:
        # Log error, send notification, set all to None
    except Exception as e:
        # Fallback to individual fetches
```

```python
# Targeted order query
order_result = self.kraken_api_readwrite.query_orders(order_id)
if order_id in order_result:
    order_info = order_result[order_id]
```

**Performance Impact**:

For 10 trading pairs and 5 triggered orders:

*Price fetching:*
- Before: 10 API calls × 270ms = 2.7s per cycle, 600 calls/hour
- After: 1 API call × 300ms = 0.3s per cycle, 60 calls/hour
- **Savings: 90% fewer API calls, 89% faster**

*Order status:*
- Before: 5 × query_closed_orders = 250 orders transferred
- After: 5 × query_orders = 5 orders transferred
- **Savings: 98% less data transferred**

**Testing**:
- Updated `test_order_fill_notification.py` mocks from `query_closed_orders` to `query_orders`
- All 452 tests passing, no regressions
- Backward compatible (internal changes only)

**Key Insights**:
1. **Batch > Individual**: Always use batch methods when available for multiple items
2. **Targeted Queries**: Query specific items rather than filtering large result sets
3. **Graceful Fallback**: Handle missing batch methods for test mocks compatibility
4. **Follow Patterns**: Dashboard already used batch method - replicated to monitoring loop
5. **Error Handling**: Comprehensive error handling prevents failures from breaking monitoring

**Related Files**:
- `ttslo.py`: Lines 1514-1556 (batch prices), 895-997 (targeted orders)
- `tests/test_order_fill_notification.py`: Updated all 6 tests
- `KRAKEN_API_EFFICIENCY_IMPROVEMENTS.md`: Complete documentation

**Similar Implementations**:
- Dashboard: `dashboard.py` lines 156-194 (already used batch method)
- Dashboard: `dashboard.py` lines 450-669 (already used query_orders for completed orders)

---

## Dashboard get_completed_orders Optimization - Already Implemented (2025-10-30)

**Status**: ✅ ALREADY IMPLEMENTED (commit b59c530, Oct 24, 2025)

**Implementation Details**:

The `get_completed_orders()` function in `dashboard.py` (lines 450-669) is already optimized:

1. **Collects order IDs from state.csv** (lines 476-492):
   - Iterates through state entries
   - Filters for `triggered='true'` entries only
   - Extracts `order_id` for each triggered entry
   - Builds mapping: `config_id_by_order[order_id] = config_id`

2. **Uses query_orders() for specific IDs** (line 503):
   - Calls `kraken_api.query_orders(order_ids)`
   - Fetches only the specific order IDs from state
   - Kraken QueryOrders endpoint can handle up to 50 orders at once

3. **Fallback mechanisms** (lines 508-531):
   - Falls back to `get_cached_closed_orders()` only when needed
   - Handles missing orders from query_orders response
   - Handles API failures gracefully

4. **Manual orders handling** (lines 609-654):
   - Scans all closed orders for manual trailing-stop orders
   - Only includes manual orders not already in state

**Performance**:
- **Before**: Fetched 50+ unrelated closed orders, filtered in memory
- **After**: Queries only 3-4 specific order IDs directly
- **Result**: ~90% reduction in data transfer

**Verification**:
- All dashboard tests pass (14/14)
- Commit b59c530: "Fix: Use QueryOrders to fetch specific completed orders by ID"
- No changes needed - optimization fully working

---

## Dashboard Force Button Minimum Purchase Threshold (2025-10-27)

**Feature**: Grey out Force button when order cost is below Kraken's minimum purchase threshold (`costmin`).

**Problem**: 
- Force button was only checking `ordermin` (minimum volume)
- Didn't check `costmin` (minimum order cost in quote currency)
- Example: NEARUSD with volume=0.5, price=$8, cost=$4 < costmin=$5
- User could click Force → order creation would fail at Kraken API

**Solution**: Added `costmin` validation in dashboard pending orders:
- Backend checks: `order_cost = volume * current_price >= costmin`
- New fields: `cost_too_low` and `cost_message`
- Frontend: Warning icon + disabled Force button when violated

**Implementation**:

1. **Backend** (`dashboard.py` lines 286-305):
   ```python
   # Check minimum cost (purchase threshold)
   if pair_info and 'costmin' in pair_info and current_price:
       costmin = float(pair_info['costmin'])
       order_cost = volume * current_price
       if order_cost < costmin:
           cost_too_low = True
           cost_message = f"Order cost ${order_cost:.2f} is below minimum ${costmin:.2f} for {pair}"
   ```

2. **Frontend** (`templates/dashboard.html`):
   - Check `cost_too_low` in warning logic (priority: volume > cost > balance)
   - Disable Force button: `|| order.cost_too_low`
   - Show tooltip with detailed cost message

3. **Testing** (`tests/test_minimum_cost_validation.py`):
   - 6 tests covering all scenarios
   - Graceful handling of missing costmin/price
   - Both buy and sell orders tested
   - Combined volume+cost violations handled

**Key Insights**:
1. **Two Minimums**: Kraken enforces both `ordermin` (volume) AND `costmin` (purchase threshold)
2. **Dynamic Check**: Cost depends on current price, must recalculate each time
3. **Graceful Degradation**: Missing costmin/price → allow order (Kraken validates)
4. **Priority Order**: Show most specific warning first (volume > cost > balance)
5. **Dual Validation**: Backend validates + UI disables button (defense in depth)

**Related Files**:
- `dashboard.py`: Lines 277-338 (costmin check in get_pending_orders)
- `templates/dashboard.html`: Lines 754-774, 844-864 (warning + disable logic)
- `tests/test_minimum_cost_validation.py`: Complete test suite (6 tests)

---

## Dashboard Cancel Button Cache Invalidation (2025-10-27)

**Problem**: When users clicked cancel button in pending/active panes, the cancel succeeded but screen didn't update - canceled items remained visible.

**Root Cause**: TTL cache not invalidated after cancel operations. Frontend's `refreshData()` call fetched stale cached data.

**Solution**: Added `invalidate()` method to ttl_cache decorator:
```python
def invalidate():
    cache['result'] = None
    cache['timestamp'] = 0
    if disk_key:
        disk_cache.delete(disk_key)
```

Call after successful cancels:
- Pending cancel → invalidate `get_pending_orders` + `get_cached_config`
- Active cancel → invalidate `get_active_orders`
- Cancel-all → invalidate `get_active_orders`

**Key Insights**:
1. **Cache Invalidation Critical**: Modify operations MUST invalidate relevant caches
2. **Dual Update Strategy**: Frontend manual DOM update (immediate) + backend refresh (consistency)
3. **Decorator Enhancement**: Add methods to decorators for control (like `invalidate()`)
4. **Test Cache Behavior**: Verify caches are cleared, not just that operations succeed
5. **Invalidate Dependencies**: Pending cancel modifies config.csv → invalidate both pending AND config caches

**Related Files**:
- `dashboard.py`: Lines 52-60 (invalidate method), 1023-1028 (pending), 1277-1280 (active), 1334-1337 (cancel-all)
- `tests/test_dashboard_cancel_cache_invalidation.py`: 5 tests
- `DASHBOARD_CANCEL_FIX.md`: Full documentation

---

## Dashboard Pending Panel Wording Improvement (2025-10-27)

**Feature**: Improved clarity of Direction and Volume labels in pending orders panel.

**Problem**: Users found the pending panel confusing:
- "Direction: sell" - unclear whether selling the base asset or quote currency
- "Volume: 0.1000" - unclear which asset the volume refers to
- Example: For WALUSD pair, is it selling WAL or USD? Volume of WAL or USD?

**Solution**: Enhanced wording to be explicit and user-friendly:
- Direction: "Sell WAL to buy USD" (instead of "sell")
- Volume: "Volume WAL: 0.1000" (instead of "Volume: 0.1000")

**Implementation Details**:

1. **Backend** (`dashboard.py`):
   - Extract base_asset and quote_asset early in `get_pending_orders()`
   - Reuse extraction for both display and balance checking (efficiency)
   - Include `base_asset` and `quote_asset` fields in API response

2. **Frontend** (`templates/dashboard.html`):
   - `formatDirection(direction, baseAsset, quoteAsset)`: Creates descriptive text
     - "sell" + WAL/USD → "Sell WAL to buy USD"
     - "buy" + WAL/USD → "Buy WAL with USD"
   - `formatVolumeLabel(direction, baseAsset)`: Specifies asset in label
     - "Volume:" → "Volume WAL:"
   - Removes X and Z prefixes for cleaner display (XXBT → BTC, ZUSD → USD)
   - Applied to both normal rendering and error-handling re-render paths

**Key Insights**:

1. **User-Friendly Labels**: Technical terms (sell/buy) need context for non-experts
2. **Asset Name Cleaning**: Remove Kraken's internal prefixes (X, Z) for display
3. **Consistency**: Apply same formatting in all render paths (normal + error)
4. **Reuse Code**: Extract assets once, use for multiple purposes (display + validation)

**Example**:
```
Before:  Direction: sell          Volume: 0.1000
After:   Direction: Sell WAL to buy USD    Volume WAL: 0.1000
```

**Related Files**:
- `dashboard.py`: Lines 263-265, 291-292 (asset extraction and response)
- `templates/dashboard.html`: Lines 612-654 (helper functions), 780-788, 857-865 (rendering)

**Testing**: All 419 existing tests pass, no new tests needed (UI-only change)

---

## Dashboard Insufficient Balance Warning Icons (2025-10-27)

**Feature**: Added warning triangle icons to pending orders when there's insufficient balance to execute them.

**Problem**: Users couldn't tell if their pending orders would fail due to insufficient balance until the order actually tried to trigger. This led to failed orders and confusion.

**Implementation Details**:

1. **Backend** (`dashboard.py`):
   - Modified `get_pending_orders()` to fetch account balances via `kraken_api.get_balance()`
   - Added balance checking for each pending order:
     - **Sell orders**: Check base asset balance (need SOL to sell SOL)
     - **Buy orders**: Check quote currency balance (need USD to buy SOL)
   - Uses existing `_extract_base_asset()` and `_extract_quote_asset()` functions
   - Added two new fields to each order:
     - `insufficient_balance`: Boolean flag
     - `balance_message`: String like "Insufficient balance: need 10.0000 SOL but have 5.0000 SOL"

2. **Frontend** (`templates/dashboard.html`):
   - Added `.warning-icon` CSS class with SVG triangle + exclamation mark
   - Warning icon appears next to order ID (on same line)
   - Tooltip shows detailed balance message on hover
   - Added `.btn-disabled` CSS class for greyed-out buttons
   - Force button disabled when `insufficient_balance` is true
   - Applied to both main rendering and error-handler re-rendering

3. **Testing** (`tests/test_insufficient_balance_warning.py`):
   - 7 comprehensive tests covering all scenarios
   - Used `dashboard.get_pending_orders.__wrapped__()` to bypass TTL cache
   - Tests for sell/buy orders, API unavailable, error handling, etc.
   - All 416 tests pass (7 new + 409 existing)

**Key Insights**:

1. **Balance Logic Matters**:
   - Sell orders need base asset (selling SOL requires SOL balance)
   - Buy orders need quote currency (buying SOL requires USD balance)
   - Must normalize currency codes (USD → ZUSD for Kraken API)

2. **Graceful Degradation**:
   - If Kraken API unavailable: no warnings shown (don't crash)
   - If balance fetch fails: no warnings shown (don't crash)
   - Feature is optional enhancement, not critical path

3. **TTL Cache Testing**:
   - `@ttl_cache` decorator caches results between tests
   - Use `__wrapped__()` to bypass cache in tests
   - Alternatively, give each test unique IDs to avoid collisions

4. **UI/UX Best Practices**:
   - Warning icon on same line as order ID (not separate row)
   - Tooltip shows detailed message, not just generic "insufficient"
   - Disable Force button (don't just warn) - prevent user from trying
   - SVG icons better than CSS triangles (more control, cleaner)

5. **Asset Extraction**:
   - Pair suffixes vary: SOLUSD, XXBTZUSD, SOLUSDT
   - Must handle both Z-prefixed (ZUSD) and plain (USD) suffixes
   - Order matters when checking suffixes (USDT before USD)

**Visual Design**:
```
Order ID: sol_sell_1⚠️  [triangle icon]
          Hover: "Insufficient balance: need 10.0000 SOL but have 5.0000 SOL"

Buttons: [Cancel]  [Force - greyed out, disabled]
```

**Related Files**:
- `dashboard.py`: Lines 227-286 (balance checking in get_pending_orders)
- `dashboard.py`: Lines 594-680 (_extract_base_asset, _extract_quote_asset)
- `templates/dashboard.html`: Lines 325-395 (warning-icon and button CSS)
- `templates/dashboard.html`: Lines 711-760 (warning icon and button rendering)
- `tests/test_insufficient_balance_warning.py`: Complete test suite (7 tests)

**Demo**: See `/tmp/warning_icon_demo.html` for visual demonstration of the feature.

---

## Dashboard Force Button Immediate Execution (2025-10-27)

**Enhancement**: Force button now immediately creates TSL order on Kraken instead of waiting for next monitoring cycle.

**Problem with Original Implementation**:
- Force button only updated threshold_price in config.csv
- Had to wait for next monitoring cycle (60s default) for order to be created
- No immediate feedback to user
- User couldn't be sure order was actually created

**New Behavior**:
1. Updates threshold_price to current_price
2. **Immediately calls Kraken API** to create TSL order
3. Updates state.csv with trigger info (order_id, trigger_price, trigger_time)
4. Returns order ID to user instantly

**Implementation Details**:

1. **Backend** (`dashboard.py`): Enhanced `/api/pending/<config_id>/force` endpoint
   - Validates all required fields (pair, direction, volume, trailing_offset_percent)
   - Fetches current price from Kraken API
   - Updates threshold_price in config.csv
   - **NEW**: Directly calls `kraken_api.add_trailing_stop_loss()`
   - **NEW**: Updates state.csv to mark as triggered
   - **NEW**: Updates config.csv with trigger info
   - Handles index price unavailable (retries with last price)
   - Returns order ID and details to UI

2. **Frontend** (`templates/dashboard.html`): Updated confirmation message
   - Dialog now says "IMMEDIATELY" to clarify new behavior
   - Success message includes order ID
   - Shows trigger price and order details

3. **State Management**: Properly tracks order lifecycle
   - Creates/updates state entry with triggered='true'
   - Stores order_id, trigger_price, trigger_time
   - Preserves initial_price if already set

**Error Handling**:
- Missing required fields → 400 Bad Request with clear error
- Kraken API unavailable → 503 Service Unavailable
- Price fetch failure → 500 with details
- TSL order creation failure → 500 with error message
- Index price unavailable → Automatic retry with last price

**Key Architectural Insights**:

1. **Reused ttslo.py Logic**: Dashboard now has same order creation logic as monitoring service
   - Same API call pattern
   - Same index→last fallback
   - Same fee optimization (fciq for BTC)

2. **State Consistency**: Both paths (dashboard force vs. monitoring trigger) update state identically
   - Same state fields
   - Same timing
   - No drift between dashboard and monitoring

3. **No Code Duplication**: Dashboard imports logic, doesn't reimplement
   - Uses same `_extract_base_asset()` helper
   - Uses same Kraken API methods
   - Follows same error handling patterns

**Testing**:
- 10 comprehensive tests (updated from 7)
- All scenarios covered:
  - ✅ Successful order creation
  - ✅ Missing config fields  
  - ✅ Config not found
  - ✅ Kraken API unavailable
  - ✅ Price fetch errors
  - ✅ TSL order creation failures
  - ✅ Index price unavailable fallback
  - ✅ State and config updates verified
- All 419 tests passing

**Performance**:
- Old: 60s wait for next cycle → order created
- New: <2s for API call → order created immediately
- 30x faster user experience

**UI Impact**:
```
Before: "Order will trigger on next check cycle"
After:  "TSL order created successfully! Order ID: OIZXVF-N5TQ5..."
```

**Related Files**:
- `dashboard.py`: Lines 1019-1245 (api_force_pending endpoint - completely rewritten)
- `templates/dashboard.html`: Lines 1344-1372 (forcePendingOrder JS - updated messages)
- `tests/test_dashboard_force.py`: All 10 tests updated/added

**Migration Notes**:
- Backward compatible - existing configs work
- No database migration needed
- State.csv format unchanged
- Dashboard can now create orders independently of monitoring service

---

## Dashboard Force Button Implementation (2025-10-27)

**Feature**: Added "Force" button to pending orders in dashboard that forces immediate order creation by setting threshold_price = current_price.

**DEPRECATED**: This section describes the original implementation. See "Dashboard Force Button Immediate Execution" above for current behavior.

**Implementation Details**:
1. **Backend** (`config.py`): Added `update_config_threshold_price()` method
   - Atomically updates threshold_price field in config.csv
   - Preserves all other fields and CSV structure
   
2. **Backend** (`dashboard.py`): Added `/api/pending/<config_id>/force` POST endpoint
   - Fetches current market price from Kraken API
   - Updates config's threshold_price to current_price
   - Returns success with details or error messages
   - Handles edge cases: API unavailable, price fetch failure, config not found
   
3. **Frontend**: Green "Force" button on right side of pending order cards
   - Red "Cancel" button on left, green "Force" button on right
   - Uses `justify-content: space-between` for button layout
   - Confirmation dialog explains what will happen
   - Success dialog shows new threshold price and next steps
   
4. **Error Handling**: Surfaces Kraken API errors in UI
   - Insufficient balance will show when order creation is attempted
   - Error messages displayed in alert dialogs
   - Logs written to console for debugging

**How It Works** (OLD):
1. User clicks green "Force" button
2. Confirmation: "This will set threshold price to current market price..."
3. Backend: GET current price, UPDATE config.csv
4. Success alert: "New Threshold: $X.XX, Order will trigger on next check cycle"
5. Next monitoring cycle (60s default): threshold met → order created
6. Any errors (e.g., insufficient balance) surface in order creation logs

**Key Insights**:
- Works even if trigger doesn't make sense (as requested)
- No validation - just sets threshold = current_price
- Safe: uses atomic CSV write to prevent data corruption
- Testing: 7 comprehensive tests for force functionality
- All 409 existing tests still pass

**UI Design**:
- Red Cancel (left) vs Green Force (right) = clear visual distinction
- Progress bar shows "READY TO TRIGGER" or distance to threshold
- After forcing, progress updates to show near-zero distance

**Related Files**:
- `config.py`: Lines 546-583 (update_config_threshold_price)
- `dashboard.py`: Lines 983-1055 (api_force_pending endpoint - OLD VERSION)
- `templates/dashboard.html`: CSS, HTML, JavaScript for Force button
- `tests/test_dashboard_force.py`: Complete test suite (7 tests - OLD VERSION)

---

## Validator Price Formatting for Log Messages (2025-10-27)

**Problem**: Validator log messages showed very small cryptocurrency prices as "(0.00)" making them unreadable.
- PEPE at 0.00000768 displayed as "0.00"
- MEW at 0.00187083 displayed as "0.00"
- Users couldn't see actual threshold prices in validation warnings

**Root Cause**:
- `_format_decimal()` method used hardcoded 2 decimal places for all price formatting
- Works fine for BTC ($50,000) but terrible for meme coins ($0.00000768)
- Gap warnings, threshold warnings all showed "0.00" for small-value coins

**Solution**: Implemented smart price formatting similar to dashboard's `formatPrice()`:
```python
def _format_decimal(self, value: Decimal, places: int = None) -> str:
    """Smart formatting based on magnitude if places is None."""
    if places is not None:
        # Explicit places still works (for percentages)
        return fixed_decimal_format(value, places)
    
    # Smart formatting based on value
    abs_value = abs(value)
    if abs_value < 0.01:
        # Very small: up to 8 decimals, remove trailing zeros
        return format_up_to_8_decimals(value)
    elif abs_value < 1:
        # Small: 4 decimals
        return format_4_decimals(value)
    else:
        # Medium/Large: 2 decimals
        return format_2_decimals(value)
```

**Changes Made**:
1. Updated `_format_decimal()` to accept optional `places` parameter
   - None (default): use smart formatting
   - Integer: use that many decimal places (for percentages)

2. Removed explicit `places=2` from all price formatting calls
   - Threshold prices, current prices, historical prices all use smart formatting
   - Percentages still explicitly use `places=2`

3. Added comprehensive test suite (10 tests)

**Results**:
```
BEFORE: Small gap between threshold (0.00) and current price (0.00)
AFTER:  Small gap between threshold (0.00000768) and current price (0.00000742)
```

**Key Insights**:
1. **Different assets need different precision**: BTC needs 2 decimals, PEPE needs 8
2. **Smart formatting prevents information loss**: Users can see actual values now
3. **Keep percentages consistent**: Always 2 decimals for gap%, offset%, etc.
4. **Remove trailing zeros for cleanliness**: "0.001" not "0.00100000"
5. **Pattern from dashboard works well**: Reused same logic from `formatPrice()`

**Testing**:
- 10 new tests for price formatting
- Updated 1 existing test for new format
- All 402 tests passing

**Related Files**:
- `validator.py`: Lines 775-820 (_format_decimal implementation)
- `validator.py`: Lines 412-449 (price formatting in warnings)
- `tests/test_validator_price_formatting.py`: Comprehensive test suite
- `tests/test_balance_normalization.py`: Updated test expectation

**Similar Implementation**:
- Dashboard: `templates/dashboard.html` lines 381-437 (`formatPrice()` JavaScript)
- Notifications: `notifications.py` lines 16-70 (`format_balance()` Python)

---

## Dashboard Disk Cache for Performance (2025-10-26)

**Problem**: Dashboard slow to load (minutes lag), particularly completed orders pane. In-memory cache lost on restart.

**Solution**: Implemented hybrid memory + disk cache system:
- Memory cache (fastest, TTL-based)
- Disk cache (persistent across restarts, JSON files in `.cache/`)
- Automatic fallback: memory → disk → API call
- Cache warming on startup from disk

**Implementation**:
- Created `disk_cache.py` module with `DiskCache` class
- Modified `ttl_cache` decorator to support optional `disk_key` parameter
- Updated all dashboard cache functions to use disk persistence
- Added `/api/cache-stats` endpoint for monitoring

**Key Features**:
- Configurable cache directory via `TTSLO_CACHE_DIR` env var (default: `.cache`)
- TTL-based expiration (aligns with `DASHBOARD_REFRESH_INTERVAL`)
- Automatic cleanup of expired entries
- Cache statistics (entry count, size)
- JSON serialization for complex data structures

**Performance Benefits**:
- First load after restart: Uses disk cache (instant vs minutes)
- Subsequent loads: Uses memory cache (microseconds)
- Reduced Kraken API calls (rate limit friendly)
- Persistent cache survives service restarts

**Cache Keys**:
- `open_orders` - Open orders from Kraken
- `closed_orders` - Closed orders from Kraken
- `config` - Config CSV data
- `state` - State CSV data
- `current_prices` - Current prices for all pairs
- `pending_orders` - Calculated pending orders
- `active_orders` - Calculated active orders
- `completed_orders` - Calculated completed orders
- `balances_and_risks` - Balance and risk analysis

**Testing**:
- 10 tests for `DiskCache` class (basic operations, TTL, persistence)
- 4 tests for dashboard integration
- All 398 tests passing

**Related Files**:
- `disk_cache.py`: Core disk cache module
- `dashboard.py`: Lines 20-35 (imports, init), 38-77 (hybrid cache decorator), 91-125 (cache functions)
- `tests/test_disk_cache.py`: DiskCache unit tests
- `tests/test_dashboard_disk_cache.py`: Dashboard integration tests

**Key Insights**:
1. Hybrid caching (memory + disk) provides best of both worlds
2. Disk cache must handle JSON serialization gracefully
3. TTL should align with data freshness requirements
4. Cache statistics help monitor performance
5. Reuse existing patterns (e.g., kraken_pairs_util.py disk cache)

---

## Coin Stats Configurable Bracket Parameters (2025-10-26)

**Feature**: Added `--suggestbracket` and `--suggestoffset` parameters to `tools/coin_stats.py` for generating config suggestions with custom bracket and trailing offset values.

**Problem**: The tool hardcoded 2% bracket offset and 1% trailing offset for generating suggested configs. Users wanted flexibility to specify different values like 10% bracket with 5% trailing offset.

**Solution**:
- Added `--suggestbracket` CLI argument (default: 2.0) for bracket offset percentage
- Added `--suggestoffset` CLI argument (default: 1.0) for trailing offset percentage
- Updated `generate_config_suggestions()` to accept these as parameters
- Modified all hardcoded values to use the configurable parameters
- Updated output messages to show actual values being used

**Usage**:
```bash
# Default behavior (2% bracket, 1% trailing)
uv run python tools/coin_stats.py

# Custom 10% bracket with 5% trailing offset
uv run python tools/coin_stats.py --suggestbracket 10 --suggestoffset 5

# Custom 5% bracket with 2% trailing offset
uv run python tools/coin_stats.py --suggestbracket 5 --suggestoffset 2
```

**Key Insights**:
1. When adding parameters to existing functions, ensure backward compatibility with defaults
2. Update ALL references to hardcoded values (function body, print statements, comments, docstrings)
3. Test both default and custom parameter values
4. Watch for duplicate print statements when merging changes
5. Use `type=float` for percentage arguments to allow decimal values

**Testing**:
- Added 2 comprehensive tests: default params and custom params
- Tests validate both the trailing offset AND the bracket offset calculations
- All 378 tests passing

**Related Files**:
- `tools/coin_stats.py`: Lines 754-899 (generate_config_suggestions), 959-976 (argparse)
- `tests/test_coin_stats.py`: Lines 303-400 (new tests)

---

## Available Balance Decimal Formatting (2025-10-25)

**Problem**: Notification messages showed Available Balance with inconsistent formatting:
- Scientific notation for very small balances: `1.23E-9`
- Too many decimals for medium balances: `123.1595217414`
- No thousands separator for large amounts

**Root Cause**:
- `ttslo.py` line 520 used `str(available)` which converts small Decimal to scientific notation
- Dashboard had `formatPrice()` with smart decimal handling but notifications didn't
- Result: Users confused seeing "0" balance in notifications but "sufficient" in other places

**Solution**:
- Created `format_balance()` function in `notifications.py` (Python equivalent of `formatPrice()`)
- Updated `notify_insufficient_balance()` to use formatted balance
- Pass `Decimal` directly instead of converting to string prematurely

**Formatting Logic**:
```python
def format_balance(value):
    # Very small (< $0.01): up to 8 decimals, remove trailing zeros
    if abs(price) < 0.01:
        return f"{price:.8f}".rstrip('0').rstrip('.')
    # Small (< $1): 4 decimals
    elif abs(price) < 1:
        return f"{price:.4f}"
    # Medium (< $100): 2 decimals
    elif abs(price) < 100:
        return f"{price:.2f}"
    # Large: 2 decimals with thousands separator
    else:
        return f"{price:,.2f}"
```

**Examples**:
- `Decimal('1.23E-9')` → `"0"` (was `"1.23E-9"`)
- `Decimal('0.000001679')` → `"0.00000168"` (was `"0.000001679"`)
- `Decimal('123.1595217414')` → `"123.16"` (was `"123.1595217414"`)
- `Decimal('1234.56')` → `"1,234.56"` (was `"1234.56"`)

**Key Insights**:
1. Always format Decimal values before display to avoid scientific notation
2. Different value ranges need different decimal precision for readability
3. Keep formatting consistent between dashboard UI and notifications
4. Remove trailing zeros for cleaner display of small balances
5. Pass native types (Decimal) through the chain, format only at display time

**Testing**:
- 17 new tests covering all value ranges and edge cases
- All 377 tests passing
- No regressions

**Related Files**:
- `notifications.py`: Lines 16-70 (format_balance function), 547-573 (notify_insufficient_balance)
- `ttslo.py`: Line 520 (pass Decimal directly)
- `templates/dashboard.html`: Line 1059 (already uses formatPrice)
- `tests/test_balance_formatting.py`: Comprehensive test suite

---

## Pytest Test Failures Investigation (2025-10-25)

**Issue**: 4 test failures and 6 skips in pytest run.

**Investigation Findings**:

### 1. creds.py Duplicate Code (3 failures fixed)
- **Problem**: Lines 103-120 had duplicate credential checks
- **Root cause**: `COPILOT_KRAKEN_API_KEY` checked at line 85-88 BEFORE `COPILOT_W_KR_*` variants (line 103-113)
- **Expected precedence**: `COPILOT_W_KR_RO_PUBLIC` > `COPILOT_W_KR_PUBLIC` > `COPILOT_KRAKEN_API_KEY`
- **Actual precedence**: `COPILOT_KRAKEN_API_KEY` won (checked first)
- **Fix**: Removed duplicate code, reordered checks to match expected precedence
- **Key insight**: Check order matters! More specific keys (COPILOT_W_*) must be checked before generic fallbacks

### 2. formatPrice Scientific Notation (1 failure fixed)
- **Problem**: `parseFloat(formatted).toString()` in JavaScript converts small numbers to scientific notation
- **Example**: `0.00000123` → `"1.23e-06"` instead of `"0.00000123"`
- **Root cause**: JavaScript's `Number.toString()` uses scientific notation for numbers < 1e-6
- **Fix**: Use manual string manipulation: `formatted.replace(/\.?0+$/, '')` to remove trailing zeros
- **Python equivalent**: `formatted.rstrip('0').rstrip('.')`
- **Affected files**: `templates/dashboard.html`, `tests/test_dashboard_price_formatting.py`

### 3. Skipped Tests (6 tests - CONDITIONAL, NOT ALWAYS SKIPPED)
- **Location**: All in `test_kraken_api_live.py`
- **Skip logic**: Line 88 - `pytest.skip("Live API credentials not available")` - only when credentials missing
- **Behavior**: 
  - **WITH credentials**: Tests RUN (may fail with API errors if credentials invalid)
  - **WITHOUT credentials**: Tests SKIP (intentional - can't test live API)
- **Current environment**: Has `COPILOT_W_KR_RW_PUBLIC/SECRET` set, tests run but fail with "EAPI:Invalid key" (credentials exist but are invalid/placeholder)
- **Dev environment**: With valid credentials in `.env`, these tests should PASS
- **Verdict**: CORRECT BEHAVIOR - integration tests that conditionally skip based on credential availability

**Key Learnings**:
1. Always check for duplicate code blocks when tests fail unexpectedly
2. Variable precedence order must match documentation and test expectations
3. JavaScript number formatting can trigger scientific notation - use string manipulation instead
4. Skipped tests are not failures - check the skip reason before "fixing" them
5. Integration tests should gracefully skip when external resources unavailable

**Files Modified**:
- `creds.py`: Removed duplicate code, fixed precedence order
- `templates/dashboard.html`: Fixed formatPrice to avoid scientific notation
- `tests/test_dashboard_price_formatting.py`: Updated Python equivalent to match JS fix

---

## GitHub Copilot Workspace Setup (2025-10-25)

**Problem**: GitHub Copilot agents started in fresh environments without `uv` or `pytest` installed, requiring manual setup every session.

**Solution**: Created `.github/workflows/copilot-setup-steps.yml` workflow that runs before Copilot agent starts.

**Key Points**:
1. **Workflow runs automatically**: GitHub Actions executes `copilot-setup-steps` job before agent initialization
2. **Install uv**: `curl -LsSf https://astral.sh/uv/install.sh | sh`
3. **Add to PATH**: `echo "$HOME/.local/bin" >> $GITHUB_PATH`
4. **Sync deps**: `uv sync` installs all pyproject.toml dependencies (including pytest)
5. **Verification**: Tests run `uv --version` and `uv run pytest --version`

**Workflow Structure**:
```yaml
jobs:
  copilot-setup-steps:  # Special job name recognized by Copilot
    runs-on: ubuntu-latest
    steps:
      - Checkout
      - Setup Python 3.12
      - Install uv
      - Verify uv
      - Sync dependencies
      - Verify pytest
```

**Benefits**:
- No manual installation needed
- Consistent environment every session
- All dependencies from pyproject.toml automatically available
- Pytest ready to run immediately

**Testing**:
- Workflow can be manually triggered via `workflow_dispatch`
- Agent environment matches developer environment (same uv version, same deps)

**Related Files**:
- `.github/workflows/copilot-setup-steps.yml`: Workflow definition
- `AGENTS.md`: Updated with environment setup documentation
- `pyproject.toml`: Dependency source of truth

---

## Dashboard Completed Orders - Canceled Order Filtering

**Date**: 2025-10-24

**Problem**: Dashboard Completed Orders pane showed ALL canceled orders from Kraken, including manual orders that users canceled. This cluttered the view with irrelevant data.

**Requirements**:
1. For **TTSLO-created orders** (tracked in state.csv): Show canceled orders WITH a "CANCELED" tag
   - Users need to see these because they track orders the service created
2. For **Manual orders** (NOT in state.csv): Filter out canceled orders completely
   - These are irrelevant - user canceled them manually in Kraken UI

**Root Cause**:
- Line 468 in `dashboard.py`: `if order_info.get('status') not in ['closed', 'canceled']`
- This included canceled manual orders in the completed list

**Solution**:
```python
# dashboard.py - Lines 467-469
# For manual orders (not in state), only show closed orders
# Canceled manual orders are not relevant
if order_info.get('status') != 'closed':
    continue
```

**UI Enhancement**:
```javascript
// templates/dashboard.html - Added CANCELED tag
if (order.status === 'canceled') {
    statusTags += '<span style="...background:#e74c3c...">CANCELED</span>';
}
```

**Key Distinctions**:
1. **TTSLO orders** (lines 412-450): Accept both 'closed' and 'canceled', pass status to UI
2. **Manual orders** (lines 452-494): Only accept 'closed', filter out 'canceled'

**Visual Indicators**:
- MANUAL tag: Orange (#e67e22) - indicates order not created by TTSLO
- CANCELED tag: Red (#e74c3c) - indicates TTSLO order was canceled

**Testing**:
- `test_canceled_order_filtering()`: Validates filtering logic for both order types
- `test_completed_order_status_tag()`: Validates status field structure for UI

**Related Files**:
- `dashboard.py`: Lines 467-469 (manual order filtering)
- `dashboard.py`: Line 445 (status field passed to UI)
- `templates/dashboard.html`: Lines 737-745 (status tag display)
- `tests/test_dashboard.py`: Added 2 new tests
## State.csv Reconciliation - Handling Order Creation Failures

**Date**: 2025-10-24

**Problem**: Issue #88 - state.csv may not update if exception occurs during order creation, leading to orders incorrectly marked as "manual" when they were created by ttslo.py.

**Validation Process**:
1. Fetch current open orders from Kraken API
2. Parse logs.csv to find all "TSL order created successfully" entries
3. Cross-reference: orders in logs that are still open on Kraken
4. Result: Found 3 orders incorrectly classified

**Orders Found**:
- OIZXVF-N5TQ5-DHTPIR (near_usd_sell_29) - Created 2025-10-24T05:15:09
- O2VLNP-DNSKF-LAFIJP (dydx_usd_sell_19) - Created 2025-10-24T05:15:04  
- OGMFI4-MABOV-YGJDWI (eth_usd_sell_3) - Created 2025-10-24T04:33:25

**Solution**: Created `reconcile_state.py` tool:
- Fetches open orders from Kraken
- Parses logs.csv for order creation history (including trailing offset, trigger price)
- Identifies missing/incorrect state.csv entries
- Creates backups before modifying state.csv
- Supports dry-run mode for safety

**Key Insights**:
1. Logs.csv structure: Order creation happens in 2 log entries:
   - "Creating TSL order: ..." (has trailing_offset, trigger_price in message and row[4])
   - "TSL order created successfully: order_id=..." (has order_id in row[4])
   - Config ID is always in row[3]

2. State.csv fields needed for proper tracking:
   - id, triggered, trigger_price, trigger_time, order_id, offset

3. Reconciliation should be run periodically (e.g., daily cron job) to prevent drift

**Best Practice**: 
- Always validate state.csv against live Kraken data + logs
- Use logs.csv as source of truth for order creation events
- Implement reconciliation as periodic maintenance task
- Always create backups before modifying state.csv

**Related Files**:
- `reconcile_state.py`: Main reconciliation tool
- `STATE_FIX_README.md`: Documentation and usage
- `state_fix.csv`: Pre-computed fix data for identified issues
- `config.py`: State file structure (save_state, load_state)

---

## Active TSL Orders Display - Manual Order Data Extraction

**Date**: 2025-10-24

**Problem**: Active TSL Orders pane showed inconsistent data:
- Service-created orders: Human-readable ID, trailing offset (1.00%), trigger time ✓
- Manual orders (from Kraken): Kraken order IDs, NO trailing offset or trigger time ✗

**Root Causes**:
1. Manual orders have trailing offset in Kraken's `price` field (format: `"+1.5000%"` or `"-2.0000%"`)
2. Dashboard wasn't extracting this value, left it as `None`
3. Missing MANUAL badge in Active pane (existed in Pending/Completed)

**Solution**:
```python
# Extract trailing offset from price field for manual orders
price_str = descr.get('price', '')
trailing_offset_percent = None
if price_str:
    # Remove '+', '-', and '%' to get the numeric value
    trailing_offset_percent = price_str.replace('+', '').replace('-', '').replace('%', '').strip()
```

**Key Insight**: Kraken API returns different data structures for:
- Orders created via API (have state.csv entry) → Full data available
- Manual orders (created in Kraken UI) → Must extract from alternative fields

**Best Practice**: Always check alternative data sources in API responses:
- Trailing offset may be in `price` field for trailing-stop orders
- Direction may be in different location for manual vs API orders
- Always add visual indicators (MANUAL badge) to distinguish data sources

**Related Files**:
- `dashboard.py`: Lines 313-320 (extraction logic)
- `templates/dashboard.html`: Line 639 (MANUAL badge)
- `extract_open_orders.py`: Lines 54-60 (same pattern, already implemented)
- `tests/test_dashboard.py`: test_manual_order_trailing_offset_extraction

---

## Dashboard Performance & Caching

**Date**: 2025-10-24

**Problem**: Dashboard API endpoints (especially /api/active and /api/completed) were slow (437-965ms) because endpoint functions weren't cached.

**Root Cause**: 
- `get_active_orders()` and `get_completed_orders()` were NOT decorated with `@ttl_cache`
- Even though underlying API calls (like `query_open_orders`) were cached, the filtering/processing logic ran on every request
- This meant every dashboard refresh triggered full API calls + processing

**Solution**: Add `@ttl_cache(seconds=5)` to both functions:
```python
@ttl_cache(seconds=5)
def get_active_orders():
    ...

@ttl_cache(seconds=5)  
def get_completed_orders():
    ...
```

**Impact**:
- Active orders endpoint: 0.311s → 0.000s on cache hits (31,786x faster)
- Completed orders endpoint: Similar dramatic speedup
- Dashboard now loads instantly on refresh (within 5s cache window)
- 30-second auto-refresh feels snappy instead of laggy

**Key Insight**: Cache at the endpoint level, not just the API call level. The filtering/processing overhead can be significant even if API calls are cached.

**Related Files**:
- `dashboard.py`: Lines 247-334 (get_active_orders), 337-488 (get_completed_orders)
- `tests/test_dashboard_performance.py`: Validates caching behavior

---

## Repository Organization

**Date**: 2025-10-23

**Context**: Repository had become cluttered with 100+ files in root directory, making it hard to navigate.

**Solution**: Organized into logical directories:
- `docs/` - All documentation (51 files)
- `tests/` - All test files (35 files) 
- `demos/` - Demo scripts and examples (15 files)
- `tools/` - Debug/investigation scripts (12 files)
- Root - Only core application files and required docs (AGENTS.md, README.md, LEARNINGS.md)

**Key steps**:
1. Use `git mv` to preserve history
2. Create `tests/conftest.py` to add project root to Python path for imports
3. Add `[tool.pytest.ini_options]` to `pyproject.toml` with `testpaths = ["tests"]`
4. Update all documentation references: `sed -i 's|pytest test_|pytest tests/test_|g'`
5. Update README.md links to moved docs: `[SECURITY.md](docs/SECURITY.md)`

**Result**: Clean root directory, better organization, all 258 tests still passing.

---

## IP Detection for Network Services

**Problem**: When binding Flask/web services to `0.0.0.0`, `socket.gethostname()` and `socket.getaddrinfo()` may return localhost IPs like `127.0.1.1` instead of the actual LAN IP.

**Solution**: Use UDP socket connection to external IP to determine local interface IP:
```python
import socket

# Primary method - works reliably
s = socket.socket(socket.AF_INET, socket.SOCK_DGRAM)
s.connect(('8.8.8.8', 80))  # Doesn't send data, just determines routing
host_ip = s.getsockname()[0]
s.close()
```

**Why this works**: 
- Creating a UDP socket and "connecting" to an external IP (like Google DNS 8.8.8.8) forces the OS to determine which local network interface would be used
- The socket's local address (`getsockname()[0]`) is the actual LAN IP
- No data is actually sent (UDP connect is just routing info)

**Fallback strategy**:
1. Try UDP socket method first (most reliable)
2. Fall back to `socket.getaddrinfo()` with enhanced filtering
3. Filter out ALL `127.x.x.x` addresses (not just `127.0.0.1`)
4. Prioritize private network ranges: `192.168.x.x` and `10.x.x.x`
5. Accept `172.16.x.x` through `172.31.x.x` as private networks too

**Related files**:
- `dashboard.py`: Lines 488-525 (notification IP detection)
- `test_ip_detection.py`: Unit tests for IP detection methods
- `test_dashboard_ip_detection.py`: End-to-end verification

**Testing**: Verify with `python3 test_dashboard_ip_detection.py` to see actual IPs detected.

---

## Network Security Best Practices

When binding services to `0.0.0.0`:
- Use firewall rules to restrict access to local subnet only
- Example (UFW): `sudo ufw allow from 192.168.1.0/24 to any port 5000`
- Example (iptables): `sudo iptables -A INPUT -p tcp --dport 5000 -s 192.168.1.0/24 -j ACCEPT`
- Document security expectations in README
- Systemd services should run as unprivileged users
- Use read-only mode for monitoring/dashboard services

---

## Dashboard Data Persistence

**Problem**: Dashboard panes would intermittently go blank when API calls returned empty arrays or failed, even after previously showing data.

**Root Cause**: The JavaScript was updating the `currentData` variable BEFORE checking if the response was empty, causing the condition `currentData.length === 0` to always be true on subsequent empty responses.

**Solution**: Update the `currentData` variable AFTER processing the response:

```javascript
// WRONG - updates current data too early
const orders = await response.json();
currentData = orders;  // ❌ Sets before checking

if (!orders.length) {
    if (!currentData || currentData.length === 0) {  // Always true!
        showEmptyState();
    }
    return;
}

// CORRECT - updates current data after checks
const orders = await response.json();

if (!orders.length) {
    if (!currentData || currentData.length === 0) {  // Checks old data
        showEmptyState();
    }
    currentData = orders;  // ✅ Updates after decision
    return;
}

currentData = orders;  // ✅ Updates after successful render
renderData(orders);
```

**Key Points**:
1. Store current data in variables: `currentPendingData`, `currentActiveData`, `currentCompletedData`
2. Only show empty state if `currentData` was never populated (initial load)
3. On error or empty response, keep showing last known data
4. Update `currentData` AFTER deciding whether to show empty state
5. Use `console.warn()` for errors to preserve last known data

**Related files**:
- `templates/dashboard.html`: Lines 366-530 (pending), 533-627 (active), 630-734 (completed)
- `test_dashboard_data_persistence.py`: Tests for data persistence behavior

---

## Order Fill Monitoring

**Feature**: Automatic monitoring and Telegram notification when TSL orders are filled.

**Implementation**: 
- Monitor triggered orders in `check_triggered_orders()` method called in main loop
- Query Kraken's `ClosedOrders` API to check status
- Send Telegram notification when order status becomes 'closed'
- Track with `fill_notified` flag in state to prevent duplicate notifications

**Key Components**:
1. `check_order_filled(config_id, order_id)`: Queries Kraken API for order status
2. `check_triggered_orders()`: Iterates through all triggered orders and checks status
3. State field `fill_notified`: Tracks if notification was sent (prevents duplicates)
4. Integration in `run_once()`: Runs after processing configs, before saving state

**Behavior**:
- Runs every monitoring cycle (default 60s)
- Only checks orders with `triggered='true'` and valid `order_id`
- Skips orders already notified (`fill_notified='true'`)
- Skips in dry-run mode
- Includes fill price when available from Kraken API

**Error Handling**:
- Errors in monitoring don't affect order creation or price checking
- API errors logged but don't crash the application
- Missing credentials handled gracefully (logs warning)

**Testing**:
- `test_order_fill_notification.py`: 6 tests covering all scenarios
- `demo_order_fill_notification.py`: Visual demonstration of workflow

**Related files**:
- `ttslo.py`: Lines 637-695 (check_order_filled, check_triggered_orders)
- `config.py`: Line 343 (state fieldnames including fill_notified)
- `notifications.py`: Lines 202-221 (notify_tsl_order_filled method)
- `NOTIFICATIONS_README.md`: Documentation of feature

---

## CSV Editor UX Design Patterns

**Problem**: TUI editors need balance between discoverability (for new users) and efficiency (for power users).

**Key Insights**:
- Footer-only keybindings are insufficient for discoverability
- Need dedicated help screen accessible via `?` or `F1`
- Visual validation indicators (colors, icons) reduce cognitive load
- Users expect immediate feedback (save indicators, validation status)
- Common workflows should have shortcuts (row duplication, bulk edits)

**Best Practices**:
1. Show validation status in table view (not just edit modal)
2. Provide multiple ways to trigger actions:
   - Menu selection
   - Keybinding
   - Command palette (future)
3. Use progressive disclosure (simple by default, advanced on demand)
4. Always show file modification status in title/footer
5. Confirm destructive actions (delete, overwrite)

**Anti-patterns to Avoid**:
- Forcing modal edit for every cell (too many keystrokes)
- Hiding validation errors until save attempt
- No undo/redo (forces defensive editing)
- Search/filter only via external tools (breaks workflow)
- No indication of which fields have auto-formatting

**Related files**:
- `csv_editor.py`: Main TUI implementation
- `CSV_EDITOR_ROADMAP.md`: Comprehensive improvement plan
- `test_csv_editor.py`: Validation and feature tests

**References**:
- Textual framework docs: https://textual.textualize.io/
- VisiData (advanced CSV TUI): https://www.visidata.org/
- Micro editor (modern TUI patterns): https://micro-editor.github.io/

---

## CSV Editor Phase 1 Implementation

**Implementation Date**: October 2025

### Features Implemented
1. **Help Screen** (`?` or `F1` key)
   - Comprehensive modal with all keybindings, validation rules, tips
   - Scrollable content for easy reference
   - Self-documenting for new users

2. **Row Duplication** (`Ctrl+Shift+D`)
   - Smart ID auto-increment algorithm
   - Handles various ID formats: `btc_1` → `btc_2`, `eth_test` → `eth_test_1`
   - Common workflow made much faster

3. **Unsaved Changes Indicator**
   - Title shows `*` when file modified
   - Custom quit handler with confirmation dialog
   - Prevents accidental data loss

### Key Design Patterns

**Modal Screens in Textual**:
- Create by subclassing `ModalScreen[T]` where T is return type
- Use `self.dismiss(value)` to return value to caller
- Use `self.push_screen(screen, callback)` to show modal
- Callback receives the dismissed value

**Title Updates**:
- Create helper method `_update_title()` for consistent title formatting
- Create `_set_modified(bool)` to update both flag and title
- Replace direct `self.modified = X` with `self._set_modified(X)`

**Action Override**:
- Override `action_quit()` to customize quit behavior
- Use `super(CSVEditor, self).action_quit()` to call parent implementation
- Can show confirmation dialogs before executing action

**ID Auto-Increment Algorithm**:
```python
import re
match = re.search(r'(.+?)(\d+)$', original_id)
if match:
    return f"{match.group(1)}{int(match.group(2)) + 1}"
else:
    return f"{original_id}_1"
```

### Testing Approach
- Unit tests for helper methods (`_auto_increment_id`, `_update_title`)
- Screen creation tests (ensure modals can be instantiated)
- State tests (verify modified flag behavior)
- All tests pass without running full TUI

### Documentation Updates
- Updated `CSV_EDITOR_README.md` with new features section
- Updated `README.md` keybindings table
- Updated `CSV_EDITOR_ROADMAP.md` with completion status
- Created demo script to showcase features

### Metrics
- **Code Added**: ~200 lines (help screen, duplication, quit confirmation)
- **Tests Added**: 4 new tests (auto-increment, help, modified, confirm)
- **All Tests**: 13/13 passing
- **Development Time**: ~2 hours
- **User Impact**: High (better discoverability, faster workflow, safer editing)

---

## Kraken API Error Handling

**Implementation Date**: October 2025

### Problem
During maintenance, network issues, or service outages, Kraken API calls could fail in various ways:
- Timeouts (slow network, overloaded server)
- Connection errors (network down, DNS failures)
- Server errors 5xx (maintenance, crashes)
- Rate limiting 429 (too many requests)

These failures needed to be:
1. Properly classified and logged
2. Handled gracefully without crashing
3. Notified to users via Telegram

### Solution
Created custom exception hierarchy for API errors:

```python
KrakenAPIError (base)
├── KrakenAPITimeoutError
├── KrakenAPIConnectionError
├── KrakenAPIServerError
└── KrakenAPIRateLimitError
```

Each exception stores:
- `error_type`: String identifier (timeout, connection, server_error, rate_limit)
- `details`: Dict with context (status_code, timeout value, endpoint, etc.)

### Implementation Details

**API Client Changes** (`kraken_api.py`):
1. Added timeout parameter to all requests (default 30s)
2. Wrapped all API calls in try-except with specific error classification
3. Check status codes before raising generic exceptions
4. Preserve original exception with `from e` for debugging

**Error Detection Order**:
1. Catch `requests.exceptions.Timeout` → `KrakenAPITimeoutError`
2. Catch `requests.exceptions.ConnectionError` → `KrakenAPIConnectionError`
3. Check status code 429 → `KrakenAPIRateLimitError`
4. Check status code >= 500 → `KrakenAPIServerError`
5. Call `response.raise_for_status()` for other HTTP errors
6. Catch `requests.exceptions.RequestException` → `KrakenAPIError`

**Notification System** (`notifications.py`):
- Added `notify_api_error()` method
- Icon mapping for visual distinction (⏱️ timeout, 🔌 connection, 🔥 server, 🚦 rate limit)
- Contextual help messages for each error type
- Includes endpoint, error message, and relevant details

**Integration** (`ttslo.py`):
- Catch `KrakenAPIError` before generic `Exception`
- Send notification on API errors
- Log with error_type for filtering
- Continue running (don't crash on API errors)
- Safe abort (no orders created on errors)

### Testing
16 new tests covering:
- All error types on public endpoints
- All error types on private endpoints
- Custom timeout parameter
- Notification message formatting
- Subscription handling

All tests pass, no regressions in existing tests.

### Key Insights

1. **Exception Hierarchy**: Use custom exceptions with type field rather than string parsing
2. **Chaining**: Use `raise ... from e` to preserve original traceback
3. **Order Matters**: Check specific exceptions before generic ones
4. **Status Codes First**: Check status codes before `.raise_for_status()`
5. **Timeouts**: Always set explicit timeouts on network requests
6. **Context**: Store detailed context in exception for debugging and notifications

### Related Files
- `kraken_api.py`: Lines 17-62 (exception classes), 304-408 (_query_public/private)
- `notifications.py`: Lines 367-408 (notify_api_error)
- `ttslo.py`: Import statement, error handling in process_config, run_once
- `test_api_error_handling.py`: Complete test suite
- `demo_api_error_handling.py`: Visual demonstration

### Documentation
- `README.md`: API Error Handling section
- `NOTIFICATIONS_README.md`: API error notification examples
- `notifications.ini.example`: api_error event type

---

## Textual App Action Quit Override

**Problem**: When overriding `action_quit()` in a Textual App, calling `super().action_quit()` doesn't work.

**Root Cause**: 
- `App.action_quit()` is defined as `async def action_quit(self)` 
- When you override it as `def action_quit(self)` (not async), calling `super().action_quit()` returns a coroutine that never executes
- The quit action appears to do nothing

**Solution**: Call `self.exit()` directly instead of `super().action_quit()`

**Example**:
```python
# ❌ WRONG - doesn't work
def action_quit(self) -> None:
    if self.confirm_quit():
        super(CSVEditor, self).action_quit()  # Returns unawaited coroutine!
    
# ✓ CORRECT - works properly  
def action_quit(self) -> None:
    if self.confirm_quit():
        self.exit()  # Directly calls exit method
```

**Key Points**:
1. `App.action_quit()` is async, but your override is typically sync
2. Use `self.exit()` to properly terminate the app
3. `exit()` accepts optional parameters: `result`, `return_code`, `message`
4. Don't try to await the super call unless your override is also async

**Related Issue**: csv_editor.py quit button didn't work (Ctrl+Q, ESC)

**Related Files**:
- `csv_editor.py`: Lines 1272-1292 (action_quit implementation)
- `test_csv_editor.py`: test_quit_action_calls_exit() test

---

## Profitable Candidates Tool Implementation

**Implementation Date**: October 2025

### Problem Statement
Traders needed a way to identify volatile trading pairs with oscillating prices that could be profitable for bracketing strategies (buying low and selling high when prices oscillate).

### Solution
Created `tools/find_profitable_candidates.py` - a comprehensive analysis tool that:
1. Fetches hourly OHLC (Open/High/Low/Close) data from Kraken
2. Calculates volatility metrics and oscillation patterns
3. Estimates profit probability based on historical frequency
4. Ranks candidates by profitability
5. Creates bracketing orders interactively

### Key Features

**Statistical Analysis**:
- Calculates percentage oscillations between consecutive periods
- Measures volatility (average, max, standard deviation)
- Counts significant swings (moves >2% by default)
- Tracks direction changes (price reversals)

**Probability Model**:
```python
probability = (historical_hits / periods) × (1 + oscillation_frequency × 0.5)
```
- Based on historical frequency of hitting target
- Adjusts for oscillation consistency
- Provides confidence levels (low/medium/high)
- Estimates expected time to hit target

**Interactive Mode**:
- Lists ranked candidates
- User selects pair and volume
- Preview order details before execution
- Dry-run mode for safe testing
- Creates limit orders for bracketing

### Implementation Details

**Classes**:
1. `CandidateAnalyzer`: Analyzes pairs for profitability
   - `fetch_ohlc_data()`: Get historical candles
   - `calculate_oscillations()`: Compute volatility metrics
   - `calculate_profit_probability()`: Estimate success probability
   - `analyze_pair()`: Complete analysis pipeline

2. `OrderCreator`: Creates bracketing orders
   - `create_bracket_orders()`: Place buy+sell limit orders
   - `estimate_balance_needed()`: Calculate required funds

**Algorithm for Oscillation Analysis**:
```python
# Calculate % change between consecutive closes
pct_change = ((close[i] - close[i-1]) / close[i-1]) * 100

# Count significant swings
significant = sum(1 for osc in oscillations if abs(osc) >= threshold)

# Count direction changes (oscillation frequency)
changes = sum(1 for i in range(1, len(osc)) 
              if (osc[i] > 0) != (osc[i-1] > 0))
```

**Probability Confidence Levels**:
- **High**: ≥40 periods analyzed AND ≥3 historical hits
- **Medium**: ≥20 periods analyzed AND ≥1 historical hit
- **Low**: Insufficient data or no historical hits

### Usage Examples

**Basic analysis**:
```bash
uv run python tools/find_profitable_candidates.py
```

**Custom parameters**:
```bash
uv run python tools/find_profitable_candidates.py \
  --pairs XXBTZUSD XETHZUSD SOLUSD \
  --hours 72 --target-profit 3.0 --top 5
```

**Interactive with dry-run**:
```bash
uv run python tools/find_profitable_candidates.py \
  --interactive --dry-run
```

### Testing Strategy

Created 10 unit tests covering:
- Oscillation calculations (basic, edge cases)
- Significant swing detection
- Direction change counting
- Probability calculation (high/low/moderate volatility)
- Pair name formatting
- Insufficient data handling

All tests pass without making actual API calls.

### Key Insights

1. **Historical Frequency**: Best predictor is actual historical frequency of hitting target, not just theoretical probability from normal distribution

2. **Oscillation Consistency**: Pairs that oscillate consistently (frequent direction changes) are better candidates than those with rare large moves

3. **Market Conditions**: Tool correctly identifies when market is calm (low volatility) vs volatile - important for risk management

4. **Dry-Run Essential**: Interactive mode with dry-run allows users to safely explore without risking funds

5. **Balance Requirements**: For bracketing, need both fiat (for buy orders) and crypto (for sell orders) - document clearly

### Documentation

- `docs/FIND_PROFITABLE_CANDIDATES.md`: Complete user guide (190 lines)
- `README.md`: Tools section with quick examples
- `demos/demo_find_profitable_candidates.py`: Visual demonstration (200 lines)

### Metrics

- **Code**: 470 lines (tool) + 230 lines (tests) + 200 lines (demo) = 900 lines
- **Tests**: 10 new tests, all passing
- **API Calls**: Efficient - 1 OHLC call per pair analyzed
- **Performance**: Analyzes 4 pairs in ~2 seconds
- **Security**: Passed CodeQL scan, no vulnerabilities

### Related Files
- `tools/find_profitable_candidates.py`: Main implementation
- `tests/test_find_profitable_candidates.py`: Unit tests
- `docs/FIND_PROFITABLE_CANDIDATES.md`: User documentation
- `demos/demo_find_profitable_candidates.py`: Demo script
- `kraken_api.py`: Lines 507-537 (get_ohlc method)

### Future Enhancements (Optional)

1. **Stop Loss Integration**: Add stop-loss orders to bracketing strategy
2. **Backtesting**: Simulate historical performance of identified candidates
3. **Multiple Timeframes**: Analyze 1h, 4h, 1d simultaneously
4. **Export Results**: Save analysis to CSV for further review
5. **Notification Integration**: Alert when good candidates emerge
6. **Risk Metrics**: Calculate max drawdown, Sharpe ratio
7. **Fee Consideration**: Adjust probability for trading fees

---

## Index Price Unavailable Fallback

**Implementation Date**: October 2025

### Problem
Some trading pairs on Kraken don't have an "index price" available, only "last trade price". When creating trailing stop loss orders with `trigger='index'`, these pairs fail with error:
```
EGeneral:Invalid arguments:Index unavailable
```

### Root Cause
- Kraken API supports two trigger types for stop orders: `index` and `last`
- Index price is preferred (more stable, less manipulable)
- Some coins (e.g., smaller altcoins) only have last trade price
- AssetPairs API doesn't indicate which pairs support index price

### Solution
Implemented automatic fallback in `create_tsl_order()` method:
1. Try creating order with `trigger='index'` first (preferred)
2. Catch "Index unavailable" error specifically (case-insensitive)
3. Automatically retry with `trigger='last'`
4. Log the fallback for visibility

### Implementation Details

**Code Location**: `ttslo.py` lines 535-696 (create_tsl_order method)

**Error Detection**:
```python
if 'index unavailable' in error_msg.lower():
   # Retry with trigger='last'
```

**Retry Logic**:
```python
# First attempt
api_kwargs = {'trigger': 'index'}
result = api.add_trailing_stop_loss(..., **api_kwargs)

# On index unavailable error
api_kwargs['trigger'] = 'last'
result = api.add_trailing_stop_loss(..., **api_kwargs)
```

**Logging**:
- WARNING: "Index price unavailable for {pair}, retrying with last trade price"
- INFO: "TSL order created successfully using last price trigger for {pair}"

### Testing

**Test File**: `tests/test_index_unavailable_fallback.py`

**Test Cases** (5 tests, all passing):
1. `test_index_unavailable_retries_with_last_price`: Verify retry succeeds
2. `test_non_index_error_does_not_retry`: Other errors don't trigger retry
3. `test_both_index_and_last_fail`: Handle case where both fail
4. `test_case_insensitive_index_unavailable_detection`: Case variations work
5. `test_successful_first_attempt_no_retry`: Success on first attempt (no retry)

### Key Insights

1. **Prefer Index**: Always try index price first - it's more stable and less prone to manipulation
2. **Automatic Fallback**: Users don't need to configure anything - system handles it transparently
3. **Case Insensitive**: Error detection works regardless of error message case
4. **Minimal Changes**: Only retries on specific error, maintains all other error handling
5. **Logging**: Clear visibility into which trigger was used for each order

### Related Files
- `ttslo.py`: Lines 535-696 (implementation)
- `tests/test_index_unavailable_fallback.py`: Complete test suite
- `api-docs/add-order.md`: API documentation for trigger parameter

### Documentation
From Kraken API docs:
> **trigger** (string): Price signal used to trigger stop/take-profit orders
> - Possible values: `index`, `last`
> - Default value: `last`

### Metrics
- **Code Added**: ~110 lines (retry logic with error handling)
- **Tests Added**: 5 new tests, all passing
- **Total Tests**: 286 passing (up from 281)
- **Performance**: No impact (retry only on specific error)
- **Security**: Maintains all existing safety checks

## Cryptocurrency Statistics Analysis Tool
## Cryptocurrency Statistics Analysis Tool

**Implementation Date**: October 2025

### Problem Statement
Need to analyze cryptocurrency price distributions to make probabilistic predictions about price movements. Specifically: "Can we predict with 95% probability that an asset will exceed a certain threshold within 24 hours?"

### Solution
Created `tools/coin_stats.py` - a comprehensive statistical analysis tool that:
1. Fetches minute-by-minute OHLC data from Kraken (up to 2,880 data points per pair)
2. Calculates comprehensive statistics (mean, median, stdev)
3. Tests for normal distribution using Shapiro-Wilk test
4. Generates distribution graphs with matplotlib
5. Calculates 95% probability thresholds based on statistical analysis

### Key Features

**Statistical Analysis**:
- Basic stats: mean, median, standard deviation, min/max, range
- Percentage change stats: mean, median, stdev of minute-to-minute changes
- Shapiro-Wilk normality test with p-value interpretation
- 95% confidence threshold calculations using normal distribution theory

**Visual Analytics**:
- Dual histogram graphs (price distribution + percentage changes)
- Normal distribution overlay when applicable
- Statistical annotations on graphs
- PNG export for documentation

**Data Export**:
- JSON export with proper numpy/scipy type conversion
- Summary table in terminal
- Detailed per-pair analysis

### Implementation Details

**Normality Testing**:
```python
from scipy import stats as scipy_stats

# Shapiro-Wilk test on percentage changes
statistic, p_value = scipy_stats.shapiro(pct_changes)
is_normal = p_value > 0.05  # p > 0.05 suggests normal distribution
```

**95% Threshold Calculation**:
```python
# Use inverse CDF (percent point function) for 95% probability
z_score = scipy_stats.norm.ppf(1 - 0.95)  # -1.645 for 95%
threshold_pct = abs(z_score * pct_stdev)

# Calculate actual price thresholds
threshold_price_up = mean * (1 + threshold_pct / 100)
threshold_price_down = mean * (1 - threshold_pct / 100)
```

**JSON Serialization Fix**:
- Numpy/scipy types (np.bool_, np.integer, np.floating) not JSON serializable
- Created recursive converter function to handle nested dicts
- Converts all numpy types to native Python types

### Key Insights

1. **Crypto is NOT Normally Distributed**: 
   - In testing, 100% of crypto pairs failed normality tests
   - "Fat tails" are common - more extreme events than normal distribution predicts
   - Confidence levels adjusted accordingly (mostly "LOW")

2. **Minute Data is Valuable**:
   - 2,880 data points (48h) provides good statistical power
   - Captures intraday volatility patterns
   - Better than hourly for short-term predictions

3. **Volatility Varies by Coin**:
   - BTC: Relatively stable, ±0.10% typical 95% threshold
   - ETH: Slightly more volatile, ±0.15%
   - Smaller coins: Can be ±2-5% or more
   - StdDev is good indicator of trading opportunities

4. **Distribution Shapes Matter**:
   - Symmetric distribution = stable, no trend
   - Skewed distribution = directional bias
   - Multiple peaks = trading ranges/support levels
   - Visual inspection complements statistical tests

5. **Tool Design Patterns**:
   - Follow existing tool structure (`find_profitable_candidates.py`)
   - Use same `format_pair_name()` mapping
   - Graceful degradation when scipy/matplotlib unavailable
   - Clear separation: analysis logic vs. presentation

### Testing Strategy

Created 11 unit tests covering:
- Pair name formatting
- Basic statistics calculation
- Statistics consistency with stdlib
- Normality test integration
- Probability threshold calculation
- Data filtering by time
- Complete analysis pipeline
- Graph generation
- Error handling (insufficient data)

All tests use mock data, no API calls required.

### Usage Examples

**Quick Analysis**:
```bash
python3 tools/coin_stats.py --pairs XXBTZUSD --hours 24 --no-graphs
```

**Full Analysis with Graphs**:
```bash
python3 tools/coin_stats.py --pairs XXBTZUSD XETHZUSD SOLUSD --hours 48
```

**Export for Further Processing**:
```bash
python3 tools/coin_stats.py --hours 48 --json-output results.json
```

### Limitations and Warnings

**Statistical Limitations**:
1. Past performance doesn't predict future results
2. 48 hours may not capture weekly/monthly patterns
3. Black swan events not reflected in statistics
4. Non-normal distributions reduce prediction reliability

**Technical Limitations**:
1. Kraken API may limit minute data availability
2. Some pairs may not have full 48 hours of data
3. Requires scipy/matplotlib for full functionality
4. Large memory usage for many pairs (stores all candles)

### Documentation

- `docs/COIN_STATS.md`: Complete user guide (250+ lines)
- `demos/demo_coin_stats.py`: Interactive demonstration (200+ lines)
- `README.md`: Quick examples in Tools section
- `tests/test_coin_stats.py`: Test suite with examples

### Metrics

- **Code**: 615 lines (tool) + 280 lines (tests) + 240 lines (demo) = 1,135 lines
- **Tests**: 11 tests, all passing
- **Documentation**: 250 lines user guide + 200 lines demo
- **API Calls**: 1 OHLC call per pair (efficient)
- **Performance**: Analyzes 3 pairs in ~5 seconds
- **Security**: Passed CodeQL scan, no vulnerabilities

### Related Files
- `tools/coin_stats.py`: Main implementation
- `tests/test_coin_stats.py`: Unit tests  
- `docs/COIN_STATS.md`: User documentation
- `demos/demo_coin_stats.py`: Demo script
- `kraken_api.py`: OHLC endpoint (interval=1 for minute data)

### Future Enhancements (Optional)

1. **Multiple Timeframes**: Analyze 1m, 5m, 15m, 1h simultaneously
2. **Correlation Analysis**: Compare movement between pairs
3. **Backtesting**: Validate threshold predictions against historical data
4. **Volatility Forecasting**: Predict future volatility (GARCH models)
5. **Risk Metrics**: VaR, CVaR, Sharpe ratio calculations
6. **Machine Learning**: LSTM/ARIMA for time series prediction
7. **Real-time Updates**: Stream data and update statistics live
8. **Alert Integration**: Notify when volatility exceeds thresholds

---

## Dashboard /api/completed Missing Recent Orders (2025-10-24)

**Problem**: Dashboard only showed 2 old completed orders even though new orders were being filled.

**Initial Incorrect Diagnosis**: 
- Initially thought Kraken API's 50-order limit on `ClosedOrders` was the issue
- Added `start` parameter to fetch last 30 days - but testing showed this didn't help
- The real issue: triggered orders in state.csv weren't in the most recent 50 closed orders

**Root Cause** (Corrected):
- Dashboard matched state entries against `ClosedOrders` API response (max 50 orders)
- If the specific order IDs from state.csv weren't in those 50 recent orders, they wouldn't appear
- Account had 362 total closed orders, but API only returns 50 at a time
- The `start` parameter doesn't change this - still returns only 50 orders even with time filter

**Solution**:
- Added `query_orders(txids)` method to kraken_api.py using Kraken's `QueryOrders` endpoint
- Modified `get_completed_orders()` to directly query specific order IDs from state
- More efficient: only queries the exact orders needed (typically 3-4) vs fetching 50 unrelated orders
- Includes fallback to old method if query_orders fails

**Implementation**:
1. **kraken_api.py**: Added `query_orders(txids)` method
   - Accepts list or comma-separated string of order IDs (up to 50)
   - Uses Kraken's `QueryOrders` private API endpoint
   - Returns order details for specified transaction IDs

2. **dashboard.py**: Updated `get_completed_orders()`
   - Collects order IDs from triggered state entries first
   - Calls `query_orders()` with specific order IDs
   - Falls back to `get_cached_closed_orders()` on error
   - More efficient and reliable

3. **creds.py**: Added support for `COPILOT_KRAKEN_API_KEY` and `COPILOT_KRAKEN_API_SECRET`
   - Allows GitHub Copilot agent to test with live production data (read-only)

**Testing**:
- All dashboard tests pass
- Live testing confirmed `query_orders()` works with production API
- Queried 3 specific orders successfully from 362 total closed orders

**Key Insights**:
1. **Direct Query > Listing**: Querying specific order IDs is more efficient than listing all and filtering
2. **Kraken API Limits**: `ClosedOrders` returns max 50 orders, even with `start` parameter
3. **QueryOrders Endpoint**: Can query up to 50 specific order IDs in one call
4. **State-Driven Approach**: Use state.csv as source of truth for which orders to query

**Related Files**:
- `kraken_api.py`: Lines 960-990 (query_orders method)
- `dashboard.py`: Lines 337-445 (get_completed_orders function)
- `creds.py`: Lines 91-95 (COPILOT_KRAKEN_API_KEY support)

---

## Dashboard Price Formatting for Small Value Coins (2025-10-25)

**Problem**: Dashboard displayed very small coin prices as "$0.00" because all prices used `.toFixed(2)` (2 decimal places).
- Example: MEMEUSD worth $0.001679 showed as "$0.00"
- Users couldn't see actual trigger prices for meme coins and other low-value assets

**Root Cause**: 
- `templates/dashboard.html` used hardcoded `.toFixed(2)` for ALL price displays
- Line 649: `$${parseFloat(order.trigger_price || 0).toFixed(2)}`
- Same pattern in ~20 places throughout the template

**Solution**: Created smart `formatPrice()` JavaScript function with dynamic decimal places:
```javascript
function formatPrice(value) {
    const price = parseFloat(value);
    
    // Very small values (< $0.01): up to 8 decimals, remove trailing zeros
    if (Math.abs(price) < 0.01) {
        return price.toFixed(8).replace(/\.?0+$/, '');
    }
    // Small values (< $1): 4 decimals
    else if (Math.abs(price) < 1) {
        return price.toFixed(4);
    }
    // Medium values (< $100): 2 decimals
    else if (Math.abs(price) < 100) {
        return price.toFixed(2);
    }
    // Large values: 2 decimals with thousands separator
    else {
        return price.toLocaleString('en-US', {
            minimumFractionDigits: 2,
            maximumFractionDigits: 2
        });
    }
}
```

**Examples**:
- $0.001679 → "$0.001679" (was "$0.00")
- $0.00000123 → "$0.00000123" (was "$0.00")
- $0.5678 → "$0.5678"
- $12.345 → "$12.35"
- $1234.567 → "$1,234.57"

**Changes Made**:
- Pending Orders: threshold price, current price, distance to trigger
- Active Orders: trigger price
- Completed Orders: trigger price, executed price, benefit amount

**Testing**:
- Created `tests/test_dashboard_price_formatting.py` with Python equivalents
- Tests verify all price ranges work correctly
- Specifically tests the MEME coin issue case

**Key Insights**:
1. **Dynamic Precision**: Different price ranges need different decimal places
2. **Trailing Zeros**: Remove for cleaner display (0.001 not 0.00100000)
3. **Readability**: Larger numbers benefit from thousands separators
4. **Edge Cases**: Handle null/undefined/N/A gracefully

**Related Files**:
- `templates/dashboard.html`: Lines 381-437 (formatPrice function), all price displays
- `tests/test_dashboard_price_formatting.py`: Test suite

---

## Dashboard Cancel Buttons & Actions (2025-10-25)

**Implementation**: Added cancel functionality to dashboard for managing pending and active orders.

**Features**:
1. **Pending Orders Cancel** - Set enabled status
   - POST `/api/pending/<id>/cancel` - disable/pause/cancel pending config
   - Supports states: `true`, `false`, `paused`, `canceled`
   - Updates config.csv atomically (preserves comments)
   - Red "Cancel" button on each pending order card

2. **Active Orders Cancel** - Cancel live Kraken orders
   - POST `/api/active/<order_id>/cancel` - cancels live order on Kraken
   - Calls `KrakenAPI.cancel_order(txid)`
   - Red "Cancel Order" button on each active order card

3. **Cancel All** - Emergency stop for all orders
   - POST `/api/cancel-all` - cancels ALL open orders
   - Double confirmation dialog (destructive action)
   - Handles partial failures gracefully
   - Red "🛑 Cancel All Active Orders" button at bottom

**UI Design**:
- Red buttons (btn-danger) for destructive actions
- Small buttons on cards (btn-small)
- Confirmation dialogs before cancel
- Double confirmation for Cancel All
- Clear error messages

**Backend** (`config.py`):
- `update_config_enabled(config_id, status)` - updates single config
- Supports: `true`, `false`, `paused`, `canceled`
- Uses atomic write (prevents data loss)
- Preserves ALL CSV lines (comments, empty rows)

**Testing** (`tests/test_dashboard_cancel.py`):
- 13 tests covering all scenarios
- Tests status updates, API calls, error handling
- Tests graceful degradation (no Kraken API)
- Tests partial failures in Cancel All

**Kraken API Quirks** (handled):
- `cancel_order(txid)` works for spot/funding wallets
- Returns `{'count': 1}` on success
- Handles API errors gracefully
- No special wallet handling needed (Kraken handles internally)

**Security**:
- POST endpoints only (prevents accidental GET cancels)
- Confirmation dialogs prevent fat-finger errors
- Double confirmation for Cancel All
- Clear error messages (no sensitive data exposed)

**Related Files**:
- `dashboard.py`: Lines 825-943 (cancel endpoints)
- `config.py`: Lines 510-540 (update_config_enabled)
- `templates/dashboard.html`: Cancel buttons, JS functions
- `tests/test_dashboard_cancel.py`: Complete test suite

**Usage**:
- Pending orders: Click "Cancel" → confirms → sets enabled=canceled
- Active orders: Click "Cancel Order" → confirms → cancels on Kraken
- Cancel All: Click button → double confirm → cancels all open orders

**Notes**:
- Cancel pending: Only updates config.csv (order not yet on Kraken)
- Cancel active: Calls Kraken API to cancel live order
- enabled field is text, supports future states (e.g., "scheduled", "error")
- Comment in config.csv updated to reflect new values

---

## Dashboard Cancel Button Permission Fix (2025-10-26)

**Problem**: Cancel buttons in dashboard (cancel pending, cancel active, cancel all) returned "permission denied" errors when users tried to cancel orders.

**Root Cause**: Dashboard initialized Kraken API with `readwrite=False` (line 80 of dashboard.py), using read-only credentials. Cancel operations require write permissions to modify/cancel orders on Kraken.

**Solution**: Changed dashboard initialization to use read-write credentials:
```python
# BEFORE (wrong - caused permission denied)
kraken_api = KrakenAPI.from_env(readwrite=False)

# AFTER (correct - allows cancellation)
kraken_api = KrakenAPI.from_env(readwrite=True)
```

**Impact**:
- Cancel All button now works
- Individual "Cancel" buttons on pending orders now work
- Individual "Cancel Order" buttons on active orders now work
- Requires `KRAKEN_API_KEY_RW` and `KRAKEN_API_SECRET_RW` environment variables to be set

**Key Insight**: Dashboard needs write permissions for cancel functionality, even though it only reads data most of the time. The cancel endpoints were already implemented correctly - only the API initialization was wrong.

**Documentation Updated**:
- README.md: Updated security note about credentials
- docs/DASHBOARD_README.md: Updated security notes section

**Related Files**:
- `dashboard.py`: Line 80 (API initialization)
- `tests/test_dashboard_cancel.py`: All 13 tests pass
- Issue referenced in problem statement about cancel buttons not working

---

## Minimum Volume Validation to Prevent Repeated Errors (2025-10-27)

**Feature**: Added early validation of order volume against Kraken's minimum order size (ordermin) to prevent repeated errors and notifications.

**Problem**: When trigger price reached but volume < Kraken's minimum (e.g., NEARUSD min=0.7, config has 0.1):
- System detects threshold met
- Tries to create order
- Gets "volume minimum not met" error from Kraken
- Repeats EVERY monitoring cycle (60s)
- Sends repeated Telegram notifications
- Clutters logs with same error

**Root Cause**:
- No pre-validation of volume against pair-specific minimums
- No error state tracking to prevent repeated attempts
- Every cycle: threshold check → order attempt → failure → notification

**Solution**: Multi-layered approach to handle volume validation properly

**Implementation**:

1. **Fetch Pair Info** (`kraken_api.py`):
   ```python
   def get_asset_pair_info(self, pair):
       """Get ordermin, costmin, decimals from AssetPairs API."""
       result = self._query_public('AssetPairs', {'pair': pair})
       # Returns: {'ordermin': '0.7', 'costmin': '0.5', ...}
   ```

2. **Early Volume Validation** (`ttslo.py`):
   ```python
   def check_minimum_volume(self, pair, volume, config_id):
       """Check volume against Kraken's ordermin BEFORE creating order."""
       pair_info = self.kraken_api_readonly.get_asset_pair_info(pair)
       if not pair_info:
           # Pair info unavailable - allow order (Kraken will validate)
           return (True, 'Could not verify minimum volume', None)
       
       ordermin_str = pair_info.get('ordermin')
       if not ordermin_str:
           return (True, 'No minimum volume specified', None)
       
       ordermin = Decimal(ordermin_str)
       volume_decimal = Decimal(str(volume))
       
       if volume_decimal < ordermin:
           return (False, f'Volume {volume} below minimum {ordermin}', str(ordermin))
       return (True, f'Volume meets minimum', str(ordermin))
   ```

3. **Error State Tracking** (`ttslo.py`):
   ```python
   def _handle_order_error_state(self, config_id, error_msg, notify_type, notify_args):
       """Track errors and send notification only once."""
       self.state[config_id]['last_error'] = error_msg
       
       # Send notification only if not already notified
       if not self.state[config_id].get('error_notified'):
           self.notification_manager.notify_order_failed(**notify_args)
           self.state[config_id]['error_notified'] = True
   ```

4. **Dashboard Warning** (`dashboard.py`):
   ```python
   # Check minimum volume for each pending order
   pair_info = kraken_api.get_asset_pair_info(pair)
   ordermin = float(pair_info['ordermin'])
   
   if volume < ordermin:
       volume_too_low = True
       volume_message = f'Volume {volume} below minimum {ordermin} for {pair}'
   ```

5. **UI Display** (`templates/dashboard.html`):
   ```javascript
   // Show warning icon with tooltip
   if (order.volume_too_low) {
       warningMessage = order.volume_message;
       showWarning = true;
   }
   
   const warningIcon = showWarning
       ? '<span class="warning-icon" data-tooltip="...">⚠️</span>'
       : '';
   
   // Disable Force button
   const forceButtonDisabled = order.volume_too_low ? 'disabled' : '';
   ```

**Key Features**:

1. **Early Detection**: Volume validated BEFORE attempting order creation
2. **Single Notification**: Error tracked in state.csv → notify only once
3. **Dashboard Warning**: Visual ⚠️ indicator in pending panel with tooltip
4. **Graceful Degradation**: If API unavailable, allows order to proceed (validation at Kraken)
5. **State Tracking**: Uses `last_error` and `error_notified` fields in state.csv

**State Fields**:
- `last_error`: Stores error message (e.g., "Volume 0.1 below minimum 0.7")
- `error_notified`: Boolean flag to prevent repeated notifications
- Both cleared when config re-enabled or threshold type changes

**Flow**:

```
Cycle 1:
  ✓ Threshold met
  ✓ Check volume: 0.1 < 0.7 → FAIL
  ✓ Update last_error in state
  ✓ Send Telegram notification (error_notified=False)
  ✓ Set error_notified=True
  ✗ Do not create order

Cycle 2+:
  ✓ Threshold still met
  ✓ Check volume: 0.1 < 0.7 → FAIL
  ✓ last_error already set
  ✗ Skip notification (error_notified=True)
  ✗ Do not create order
```

**Testing**:
- 8 new tests covering all scenarios
- All 427 existing tests still passing
- Tests verify: validation logic, error state tracking, notification suppression, dashboard display

**Key Insights**:

1. **Validate Early**: Check requirements BEFORE attempting expensive operations
2. **Track Error State**: Prevent repeated notifications for same error
3. **Graceful Fallback**: If validation unavailable, let Kraken reject (fail gracefully)
4. **Clear Error State**: Reset when config changed/re-enabled
5. **User-Friendly**: Show warnings in dashboard before user forces trigger

**Example Minimum Volumes** (from AssetPairs API):
- NEARUSD: 0.7
- BTCUSD: 0.0001  
- ETHUSD: 0.005
- SOLUSD: 0.05

**Related Files**:
- `kraken_api.py`: Lines 700-738 (get_asset_pair_info)
- `ttslo.py`: Lines 273-329 (check_minimum_volume), 430-468 (_handle_order_error_state), 550-575 (validation call)
- `dashboard.py`: Lines 267-291 (volume check in get_pending_orders)
- `templates/dashboard.html`: Lines 753-773, 841-861 (warning icon rendering)
- `tests/test_minimum_volume_validation.py`: Complete test suite (8 tests)

**Documentation**: This prevents the exact issue described in GitHub Issue - repeated errors and notifications when volume < ordermin.

---

## Dashboard Force Button Cache Invalidation (2025-10-27)

**Problem**: After clicking Force button on pending order, order initially showed "Manual" tag incorrectly. Tag disappeared after ~30 seconds.

**Root Cause**: `api_force_pending` endpoint updated state.csv with order_id but didn't invalidate caches:
- `get_cached_state()` returned stale data (no order_id)
- `get_active_orders()` couldn't match order to state
- Order incorrectly marked as "Manual" (line 434)
- After cache expired, fresh state loaded with order_id
- Order then matched via state, "Manual" tag disappeared

**Solution**: Added cache invalidation after state update (lines 1260-1267):
```python
# Invalidate caches so next request gets fresh data
# Force button affects multiple views:
# - Pending: order moves from pending to active (triggered=true in state)
# - Active: order now appears here (matched via order_id in state)  
# - State: contains new order_id, triggered flag, trigger_time
# - Config: contains updated threshold_price and trigger info
get_cached_state.invalidate()  # State was modified (order_id added)
get_active_orders.invalidate()  # Active orders will now match via state
get_pending_orders.invalidate()  # Order no longer pending (triggered=true)
get_cached_config.invalidate()  # Config was modified (trigger info added)
```

**Why 4 Caches?**:
1. **get_cached_state**: Contains order_id, triggered flag, trigger_time (changed)
2. **get_active_orders**: Now matches order via state (must refresh to show)
3. **get_pending_orders**: Order no longer pending (must refresh to remove)
4. **get_cached_config**: Contains updated threshold_price and trigger info (changed)

**Key Insights**:
1. **Cache Invalidation is Critical**: Any endpoint that modifies state/config MUST invalidate ALL affected caches
2. **Consistency Pattern**: Follow same pattern as `api_cancel_pending` (lines 1045-1046)
3. **Multiple Views**: Force button affects pending, active, state, and config views - invalidate all
4. **Order Matching Logic**: Orders marked "Manual" when in Kraken but NOT in cached state
5. **Test Coverage**: Add regression test to prevent future cache invalidation bugs
6. **Document Why**: Add comments explaining which caches need invalidation and why

**Related Files**:
- `dashboard.py`: Lines 1260-1267 (fix), 434 (manual flag logic), 1045-1046 (reference pattern)
- `tests/test_force_button_cache_invalidation.py`: Regression test verifies all 4 caches
- Issue description: User workflow that exposed the bug

**Similar Issues Fixed Previously**:
- Cancel button cache invalidation (2025-10-27) - same root cause, same pattern

---

## Chained Orders Implementation (2025-11-03)

**Feature**: Added ability to link pending orders so that one order automatically enables another when it fills successfully.

**Use Case**: Buy low → sell high automated strategy. Example: Buy BTC at $100k, when that fills, automatically enable sell order at $120k.

**Implementation Details**:

1. **Config Field**: Added `linked_order_id` field to config.csv
   - Optional field containing ID of order to enable when THIS order fills
   - Empty string = no linked order (normal behavior)

2. **Activation Logic** (ttslo.py):
   - `activate_linked_order_if_needed()` method called when order fills
   - Checks order status is 'closed' (fully filled, not partial)
   - Finds linked config and sets enabled='true'
   - Reloads configs so linked order visible in next cycle
   - Sends notification about activation

3. **Validation** (validator.py):
   - `_validate_linked_order_ids()` validates all linked references
   - Checks linked order exists in config
   - Detects self-references (order→itself)
   - Detects circular references (A→B→A, A→B→C→A)
   - Warns on very long chains (>5 orders)
   - Uses graph traversal to detect cycles

4. **Edge Cases Handled**:
   - Partial fills: Do NOT activate linked order (must be fully closed)
   - Canceled orders: Do NOT activate linked order
   - Missing linked order: Log error, don't crash
   - Already enabled: Skip activation, log info
   - Already triggered: Skip activation, log warning
   - Circular refs: Detected in validation, prevent at config load time

5. **Testing**:
   - 7 tests for activation logic (all scenarios covered)
   - 7 tests for validation logic (all edge cases)
   - All 14 tests passing

**Key Insights**:

1. **Check order_info.status**: Must be 'closed' not 'open' or 'canceled'
2. **Reload configs**: After enabling linked order, must reload config.csv so next cycle sees it
3. **Graph traversal for cycles**: Use visited list and check if next node already in list
4. **Fifth tuple element**: Modified check_order_filled() to return order_info as 5th element
5. **Notification types**: Added notify_linked_order_activated() for user feedback

**Related Files**:
- `config.py`: Added linked_order_id to sample config
- `config_sample.csv`: Added linked_order_id column with examples
- `ttslo.py`: Lines 1000-1089 (activate_linked_order_if_needed), 1117-1183 (check_triggered_orders updates)
- `notifications.py`: Lines 574-595 (notify_linked_order_activated)
- `validator.py`: Lines 325-386 (_validate_linked_order_ids)
- `tests/test_chained_orders.py`: Activation tests
- `tests/test_chained_orders_validation.py`: Validation tests
- `README.md`: Documentation and examples

**Benefits**:
- Automates buy-low/sell-high strategies
- Reduces manual monitoring and intervention
- Enables complex multi-order strategies
- Safe: Only activates on successful full fills

---

*Add new learnings here as we discover them*


---

## Initial Price Tracking for Total Benefit Calculation (2025-10-26)

**Feature**: Added tracking of initial price to show the true benefit of using the TTSLO system.

**Problem**: Dashboard only showed "slippage" (trigger price vs executed price), which is typically negative due to the trailing offset mechanism. Users couldn't see the **real benefit** of waiting for better prices instead of executing a market order immediately.

**Solution**: Added `initial_price` field that captures the price when a config is first created/enabled.

**Implementation**:

1. **State.csv**: Added `initial_price` field to state fieldnames
   - Automatically populated on first run when config is processed
   - Never overwritten - preserves the original decision price

2. **ttslo.py**: Step 10 in `process_config()` populates initial_price
   ```python
   if not self.state[config_id].get('initial_price'):
       self.state[config_id]['initial_price'] = str(current_price)
   ```

3. **dashboard.py**: Calculate two benefit metrics
   - **Slippage** (existing): trigger_price vs executed_price (usually negative)
   - **Total Benefit** (new): initial_price vs executed_price (usually positive!)

4. **Dashboard UI**: Added two display rows
   - "Initial Price" - shows price when config was created
   - "Total Benefit" - shows real benefit with help tooltip

**Example**:
```
Sell BTC:
  Initial Price:   $45,000 (when user created config)
  Trigger Price:   $48,000 (when threshold met)
  Executed Price:  $47,500 (when TSL order filled)
  
  Slippage:        -$500   (-1.04%) ← Normal TSL cost
  Total Benefit:   +$2,500 (+5.56%) ← Real benefit!
```

**Key Insight**: Even with negative slippage, the user is $2,500 better off than if they had sold immediately. This is the core value proposition of the TTSLO system.

**Documentation**: Updated `docs/UNDERSTANDING_BENEFIT.md` with comprehensive explanation of both metrics and when each is useful.

**Testing**: Added 4 new tests in `tests/test_initial_price.py`:
- Test initial_price populated on first run
- Test initial_price not overwritten on subsequent runs
- Test total_benefit calculation for sell orders
- Test total_benefit calculation for buy orders

**Files Changed**:
- `config.py`: Added initial_price to state fieldnames
- `ttslo.py`: Auto-populate initial_price on first run
- `dashboard.py`: Calculate and return total_benefit
- `templates/dashboard.html`: Display initial_price and total_benefit
- `docs/UNDERSTANDING_BENEFIT.md`: Comprehensive documentation
- `tests/test_initial_price.py`: New test suite

**Result**: All 358 tests passing. Feature ready for production use.

---

## GitHub Environment Secrets Support (2025-10-24)

**Implementation Date**: October 2025

### Problem
Need to enable read-only live API tests in GitHub Actions CI/CD using repository secrets without hardcoding credentials or using complex secret name patterns.

### Solution
Extended `creds.py` to support `COPILOT_KRAKEN_API_KEY` and `COPILOT_KRAKEN_API_SECRET` as fallback options for read-only Kraken API credentials.

### Implementation Details

**Precedence Order** (for `KRAKEN_API_KEY` and `KRAKEN_API_SECRET`):
1. Exact environment variable name (e.g., `KRAKEN_API_KEY`)
2. Copilot-prefixed name (e.g., `copilot_KRAKEN_API_KEY`)
3. COPILOT_W_KR_RO_PUBLIC / COPILOT_W_KR_RO_SECRET (existing pattern)
4. COPILOT_W_KR_PUBLIC / COPILOT_W_KR_SECRET (existing fallback)
5. **NEW**: `COPILOT_KRAKEN_API_KEY` / `COPILOT_KRAKEN_API_SECRET` (GitHub secrets)

**Code Changes**:
- Modified `get_env_var()` in `creds.py` to add new fallback options
- Only 6 lines of code changed (surgical modification)
- Maintained backward compatibility with all existing patterns

**Testing**:
- Created 18 new tests in `tests/test_creds.py`
- All tests pass, no regressions
- Comprehensive coverage of precedence rules and fallback behavior

**Documentation**:
- Updated `.env.example` with explanation of all supported patterns
- Updated `README.md` to document multiple credential sources
- Updated `tests/test_kraken_api_live.py` docstring
- Created `demos/demo_github_secrets.py` to demonstrate functionality

### Usage in GitHub Actions

Set repository secrets in GitHub:
```yaml
secrets:
  COPILOT_KRAKEN_API_KEY: ${{ secrets.COPILOT_KRAKEN_API_KEY }}
  COPILOT_KRAKEN_API_SECRET: ${{ secrets.COPILOT_KRAKEN_API_SECRET }}
```

The application will automatically pick these up for read-only operations without code changes.

### Key Benefits

1. **Zero Code Changes**: Existing code automatically works with GitHub secrets
2. **Flexible Deployment**: Supports dev (.env), CI/CD (GitHub secrets), and production (env vars)
3. **Secure by Default**: Secrets never committed to repository
4. **Clear Precedence**: Standard names always take priority over secret patterns

### Related Files
- `creds.py`: Lines 92-99 (implementation)
- `tests/test_creds.py`: Complete test suite (18 tests)
- `demos/demo_github_secrets.py`: Demonstration script
- `.env.example`: Updated documentation
- `README.md`: Updated credential documentation

---

## Merge & Test Learnings (2025-10-24)

- Resolved merge conflicts on branch `copilot/fix-tslo-index-error` keeping both behaviors:
  - Automatic fallback from `trigger='index'` to `trigger='last'` when Kraken returns "Index unavailable".
  - Preserve `KrakenAPIError`-specific logging, notifications and state updates from `origin/main`.

- Fixes made:
  - `ttslo.create_tsl_order()` now:
    - retries with `trigger='last'` when index is unavailable and uses the retry result instead of falling through to generic error handling;
    - notifies via `NotificationManager.notify_insufficient_balance` when balance check fails (even if no state entry exists yet);
    - preserves existing state-based `_handle_order_error_state()` updates when state entry exists.
  - `config.ConfigManager.save_state()` and `initialize_state_file()` updated to include `last_error` and `error_notified` in CSV headers so saving state won't raise a fields mismatch.

- Validation:
  - Created a local venv and ran the full pytest suite inside it.
  - Test results: 297 passed, 6 skipped.

- Git/PR status:
  - Branch `copilot/fix-tslo-index-error` contains the merge resolution and tests-green changes.
  - After this commit I'll push the LEARNINGS update and check the existing PR for mergeability.

- Notes / follow-ups:
  - PR: "Fix: Add automatic fallback to last price when index price unavailable" (active PR in this repo) — verify CI/branch protection in GitHub before merging.
  - Consider adding a tiny unit test to assert that `NotificationManager.notify_insufficient_balance` is called when balance is insufficient (already covered by existing tests, but worth an explicit assertion in integration tests).



---

## Merge & Test Learnings (2025-10-24)

- Resolved merge conflicts on branch `copilot/fix-tslo-index-error` keeping both behaviors:
  - Automatic fallback from `trigger='index'` to `trigger='last'` when Kraken returns "Index unavailable".
  - Preserve `KrakenAPIError`-specific logging, notifications and state updates from `origin/main`.

- Fixes made:
  - `ttslo.create_tsl_order()` now:
    - retries with `trigger='last'` when index is unavailable and uses the retry result instead of falling through to generic error handling;
    - notifies via `NotificationManager.notify_insufficient_balance` when balance check fails (even if no state entry exists yet);
    - preserves existing state-based `_handle_order_error_state()` updates when state entry exists.
  - `config.ConfigManager.save_state()` and `initialize_state_file()` updated to include `last_error` and `error_notified` in CSV headers so saving state won't raise a fields mismatch.

- Validation:
  - Created a local venv and ran the full pytest suite inside it.
  - Test results: 297 passed, 6 skipped.

- Git/PR status:
  - Branch `copilot/fix-tslo-index-error` contains the merge resolution and tests-green changes.
  - After this commit I'll push the LEARNINGS update and check the existing PR for mergeability.

- Notes / follow-ups:
  - PR: "Fix: Add automatic fallback to last price when index price unavailable" (active PR in this repo) — verify CI/branch protection in GitHub before merging.
  - Consider adding a tiny unit test to assert that `NotificationManager.notify_insufficient_balance` is called when balance is insufficient (already covered by existing tests, but worth an explicit assertion in integration tests).


---

## Repeated Notification Prevention (2025-10-27)

**Feature**: Added `trigger_notified` flag to prevent repeated notifications when trigger price reached but order creation impossible.

**Problem**: GitHub Issue - "Repeated errors when trigger price reached but no balance"
- System sent "🎯 Trigger price reached!" notification EVERY monitoring cycle
- System sent "⚠️ Cannot create order - Insufficient balance!" notification EVERY cycle
- No order created → state NOT updated → notifications repeated forever
- User spammed with identical messages every 60 seconds

**Root Cause**:
1. `process_config()` at line 1238: Sends "trigger price reached" when threshold met
2. `create_tsl_order()` at line 625: Balance check fails, sends "insufficient balance", returns None
3. `process_config()` at line 1254: If order_id is None, does NOT mark config as triggered
4. Next cycle: threshold still met → repeat from step 1

**Solution**: Track notification state to prevent spam

**Implementation**:

1. **State Field** (`config.py`):
   ```python
   fieldnames = [..., 'trigger_notified']  # Track trigger notification sent
   ```

2. **Initialize Flag** (`ttslo.py` line 1108):
   ```python
   self.state[config_id] = {
       ...
       'trigger_notified': False,  # Track if we've sent "trigger price reached"
   }
   ```

3. **Check Before Sending** (`ttslo.py` line 1241):
   ```python
   if self.notification_manager and not self.state[config_id].get('trigger_notified'):
       self.notification_manager.notify_trigger_price_reached(...)
       self.state[config_id]['trigger_notified'] = True
   ```

4. **Balance Check Notification** (`ttslo.py` line 632):
   - Uses `_handle_order_error_state` when state exists
   - Checks `error_notified` flag to prevent repeated error notifications
   - Falls back to direct notification for standalone calls

**Behavior**:

```
Cycle 1 (Balance Insufficient):
  ✓ Threshold met
  ✓ Send "trigger price reached" notification
  ✓ Set trigger_notified=True
  ✓ Balance check fails
  ✓ Send "insufficient balance" notification (via _handle_order_error_state)
  ✓ Set error_notified=True
  ✗ No order created

Cycle 2+:
  ✓ Threshold still met
  ✗ Skip "trigger price reached" (trigger_notified=True)
  ✓ Balance check still fails
  ✗ Skip "insufficient balance" (error_notified=True)
  ✗ No order created
  → No spam!
```

**Retry Workflow**:
- User must disable/re-enable config to reset flags
- Or delete state entry for fresh start
- Flags persist while issue unfixed (prevents spam)

**Key Features**:
1. **Single Notification**: Each error type sent only once
2. **Persistent State**: Flags saved in state.csv across restarts
3. **User Control**: Disable/re-enable to retry after fixing issue
4. **Backward Compatible**: Existing configs work without changes

**Testing**:
- 4 new tests covering all scenarios
- 1 updated test reflecting new behavior
- All 449 tests passing

**Related Files**:
- `config.py`: Lines 345, 425 (fieldnames)
- `ttslo.py`: Lines 1108, 1120-1127, 1241-1250 (implementation)
- `tests/test_repeated_notification_fix.py`: Complete test suite
- `tests/test_minimum_volume_validation.py`: Updated test

**Similar Pattern**: Reuses `error_notified` pattern from minimum volume validation feature

---



**Problem**: Balance checks were failing with "Available Balance: unknown" for pairs like DYDXUSD because:
1. GitHub Copilot agent sets credentials as `COPILOT_KRAKEN_API_KEY` (uppercase prefix)
2. `creds.py` was only checking for `copilot_KRAKEN_API_KEY` (lowercase prefix)
3. Credentials were not found, so balance API call failed

**Fix**: Updated `get_env_var()` in `creds.py` to check both uppercase and lowercase variants:
- Check exact name
- Check `COPILOT_` prefix (uppercase) - **NEW**
- Check `copilot_` prefix (lowercase) - existing
- Check `COPILOT_W_*` mappings - existing

**Testing**: Created `tools/test_balance_copilot.py` to verify credentials are found and balance API works.

---

## Understanding Negative "Benefit" in Dashboard (2025-10-25)

**Issue**: Users confused by negative "benefit" values in Completed Orders section, thinking they were losing money.

**Root Cause**: 
- "Benefit" is actually **slippage** - difference between trigger price and execution price
- For TSL orders, negative slippage is NORMAL and EXPECTED
- The trailing mechanism means price must move against you (by trailing offset %) before order executes
- Example: Sell triggers at $2.53, executes at $2.50 with 1% trailing = -1.23% slippage

**Why This Happens**:
- TSL orders trail the price by the offset percentage
- When price reverses, order triggers at the offset distance
- This is the COST of using TSL protection (like insurance)
- It's NOT a net loss on the total trade

**Solution**:
1. Created comprehensive guide: `docs/UNDERSTANDING_BENEFIT.md`
2. Renamed "Benefit" to "Slippage" in dashboard UI
3. Added help icons with tooltips explaining what slippage means
4. Added README section explaining negative values are normal
5. Documented expected ranges: -1% to -2% matching trailing offset

**Key Insight**: 
- Users should focus on TOTAL PROFIT (buy price vs sell price minus fees/slippage)
- Not on individual order slippage
- The bracket strategy (buy low, sell high) still profits despite slippage
- Example: Buy at $2.31, sell at $2.50 = +$0.19 gross, -$0.04 slippage, +$0.14 net profit

**Related Files**:
- `docs/UNDERSTANDING_BENEFIT.md`: Complete explanation with examples
- `templates/dashboard.html`: UI updates (label, tooltips)
- `README.md`: Quick explanation section
- `dashboard.py`: Lines 424-433 (benefit calculation)

---

## USD Pair Suffix Support (2025-10-24)

**Problem**: Balance checks were failing for pairs ending in 'USD' (like DYDXUSD, ATOMUSD, SOLUSD) because:
1. `_extract_base_asset()` only checked for suffixes: USDT, ZUSD, ZEUR, EUR, etc.
2. It didn't check for plain 'USD' suffix
3. For DYDXUSD, base asset extraction returned empty string
4. Balance lookup failed completely

**Fix**: Added 'USD' to the list of quote currency suffixes in `_extract_base_asset()`:
```python
# Note: Order matters - check longer suffixes first (e.g., USDT before USD)
for quote in ['USDT', 'ZUSD', 'ZEUR', 'EUR', 'ZGBP', 'GBP', 'ZJPY', 'JPY', 'USD']:
```

**Why order matters**: 
- Some pairs might theoretically end with both USDT and USD
- Checking USDT first ensures we get the most specific match
- Example: "XXBTUSDT" should match USDT (4 chars) not USD (3 chars)

**Testing**: 
- Created `tools/test_dydx_balance.py` to test with live API
- Created `tests/test_balance_fix.py` with unit tests
- Verified DYDXUSD, ATOMUSD, SOLUSD all work correctly

**Result**: Balance checking now works for all USD pairs, properly aggregating spot and funding wallet balances.

---

## Buy Order Balance Check Logic Error (2025-10-25)

**Problem**: Dashboard incorrectly checked base asset balance for buy orders.
- Example: ATOMUSD buy order checked ATOM balance (should check USD)
- User had 0 ATOM but plenty of USD → showed "Critical: Insufficient balance"
- Error message: "Insufficient balance for buy orders (0.0000 < 2.4049)" for ATOM

**Root Cause**: `dashboard.py` lines 630-644 in `get_balances_and_risks()`
- Line 636 incorrectly added buy volume to base asset: `assets_needed[base_asset]['buy_volume'] += volume`
- For buy orders, we need quote currency (USD), not base asset (ATOM)
- Risk check at lines 681-684 then flagged insufficient ATOM balance for buy order

**Fix**:
```python
# BEFORE (wrong)
elif direction == 'buy':
    assets_needed[base_asset]['buy_volume'] += volume  # ❌ Wrong!
    assets_needed[base_asset]['pairs'].add(pair)
    
    # For buys, we also need the quote currency
    if quote_asset and pair in prices:
        price = prices[pair]
        quote_needed = volume * price
        assets_needed[quote_asset]['buy_volume'] += quote_needed
        assets_needed[quote_asset]['pairs'].add(pair)

# AFTER (correct)
elif direction == 'buy':
    # Buying base asset - need quote currency balance (not base asset)
    # Track the pair for the base asset but don't require base asset balance
    assets_needed[base_asset]['pairs'].add(pair)  # ✅ Only track pair
    
    # For buys, we need the quote currency (unchanged)
    if quote_asset and pair in prices:
        price = prices[pair]
        quote_needed = volume * price
        assets_needed[quote_asset]['buy_volume'] += quote_needed
        assets_needed[quote_asset]['pairs'].add(pair)
```

**Key Insight**:
- **Buy orders**: Need quote currency (USD to buy ATOM)
- **Sell orders**: Need base asset (ATOM to sell)
- Dashboard now correctly shows:
  - Buy ATOMUSD: Check USD balance (not ATOM)
  - Sell ATOMUSD: Check ATOM balance (not USD)

**Testing**:
- Added 2 comprehensive tests in `test_dashboard_balances.py`
- `test_buy_order_checks_quote_currency_not_base`: Verifies buy logic
- `test_sell_order_checks_base_currency_not_quote`: Verifies sell logic
- Tests handle cache TTL (30s) to avoid cross-test pollution

**Related Files**:
- `dashboard.py`: Lines 630-644 (fix applied)
- `tests/test_dashboard_balances.py`: New tests added

---

## ZUSD vs USD Currency Normalization (2025-10-25)

**Problem**: Dashboard showed two separate balance entries:
- USD: 0 balance (critical warning)
- ZUSD: 155.80 balance (sufficient)

User confused: "Aren't USD and ZUSD the same thing?" Yes!

**Root Cause**:
- Trading pairs have inconsistent suffixes:
  - ATOMUSD, DYDXUSD, FILUSD → extract "USD"
  - XXBTZUSD, XETHZUSD → extract "ZUSD"
- Kraken API returns balances with Z-prefixed fiat codes:
  - `{'ZUSD': '155.80', 'ZEUR': '100.0'}` (NOT `{'USD': ..., 'EUR': ...}`)
- Dashboard's `_extract_quote_asset()` returned raw suffix
- Balance lookup: USD → 0 (not in API), ZUSD → 155.80

**Why Z-prefix?**
Kraken uses Z-prefix for fiat currencies in API responses:
- USD → ZUSD
- EUR → ZEUR  
- GBP → ZGBP
- JPY → ZJPY

Stablecoins (USDT) don't get Z-prefix (they're crypto, not fiat).

**Solution**:
Updated `_extract_quote_asset()` to normalize all fiat to Z-prefix:
```python
if quote == 'USD':
    return 'ZUSD'
elif quote == 'EUR':
    return 'ZEUR'
# ... etc
```

**Result**:
- Dashboard now shows single ZUSD entry
- All USD and ZUSD pairs aggregate correctly
- No more confusion about "sufficient ZUSD but insufficient USD"

**Key Insight**: Always normalize currency codes to match API response format. Check actual API responses to understand the format used.

**Testing**:
- Created `test_zusd_usd_normalization.py` (8 tests)
- Updated `test_dashboard_balances.py` to use ZUSD
- All 354 tests passing

**Related Files**:
- `dashboard.py`: Lines 561-594 (_extract_quote_asset)
- `tests/test_zusd_usd_normalization.py`: Comprehensive test suite
- `tests/test_dashboard_balances.py`: Updated existing tests

---

```

---

## Insufficient Gap Validation Change (2025-10-27)

**Issue**: Validator blocked orders when gap between threshold and current price was less than trailing offset. Users couldn't transact even though they wanted to.

**Examples from Issue**:
- DYDXUSD: Gap 0.96% < trailing 2.00% → Blocked
- PONKEUSD: Gap 1.11% < trailing 2.00% → Blocked  
- ATHUSD: Gap 1.97% < trailing 2.00% → Blocked

**Root Cause**: Validation was too strict, assuming insufficient gap was always wrong. But users might WANT to trigger orders immediately.

**Solution**: Changed insufficient gap from ERROR to WARNING
- Gap < trailing_offset: Now WARNING (was ERROR)
- Allows transactions while still alerting user
- Added actionable suggestions in warning message

**Code Changes**:
1. `validator.py` line 437-443: Changed from conditional ERROR/WARNING to always WARNING
2. Added helpful suggestions: "(1) increase threshold price, (2) reduce trailing offset, or (3) wait for price to move away"
3. Updated 3 existing tests to expect WARNING instead of ERROR
4. Added 3 comprehensive tests in `test_insufficient_gap_fix.py`

**Warning Levels** (unchanged):
- Gap < trailing_offset: "Insufficient gap" WARNING
- Gap >= trailing_offset and < 2×trailing_offset: "Small gap" WARNING  
- Gap >= 2×trailing_offset: No warning

**Key Insights**:
1. **User Intent Matters**: Validation should warn but not block when user wants immediate execution
2. **Actionable Warnings**: Include suggestions on how to fix issues
3. **Minimal Changes**: Simple change from ERROR to WARNING solves the problem
4. **Debug Mode**: Already had mechanism for this (debug_mode), just needed to apply it to normal mode too

**Testing**:
- 3 new tests covering exact examples from issue
- All existing tests updated and passing
- 448 total tests passing

**Related Files**:
- `validator.py`: Lines 437-443 (fix)
- `tests/test_insufficient_gap_fix.py`: New comprehensive tests
- `tests/test_debug_mode_validation.py`: Updated tests
- `tests/test_ttslo.py`: Updated test_config_validator

**User Impact**: Users can now transact with small gaps (with warnings) instead of being completely blocked.

---<|MERGE_RESOLUTION|>--- conflicted
+++ resolved
@@ -2,7 +2,6 @@
 
 Key learnings and gotchas discovered during TTSLO development.
 
-<<<<<<< HEAD
 ## Dashboard Order Details Grid Removal (2025-11-04)
 
 **Problem**: Order details cards in dashboard were too cramped with 2-column grid layout, reducing readability.
@@ -47,7 +46,6 @@
 
 ---
 
-=======
 ## CSV Editor Column Normalization (2025-11-04)
 
 **Problem**: Users add custom columns (worker, notes, tags) to config.csv for their own tracking, making it hard to read in csv_editor. Columns appear in random order mixing system fields with user fields.
@@ -171,7 +169,6 @@
 - `kraken_api.py`: Lines 502-510 (removed unsafe logging)
 - `tests/test_api_credentials_not_logged.py`: Complete security test suite
 - GitHub Issue: "Stop logging Kraken API credentials in private request debug output"
->>>>>>> 41a1e546
 ## Dashboard Linked Order Annotations (2025-11-04)
 
 **Problem**: Linked orders feature lacked context in dashboard. Users couldn't tell:
