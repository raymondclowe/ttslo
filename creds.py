--- conflicted
+++ resolved
@@ -10,11 +10,8 @@
 
 Functions:
 - load_env(env_file='.env') -> loads .env into os.environ if not present
-<<<<<<< HEAD
  - get_env_var(name) -> checks name, copilot_ prefixed, COPILOT_W_*, and COPILOT_KRAKEN_* variants
-=======
 - get_env_var(name) -> checks name, copilot_ prefixed, COPILOT_W_*, and COPILOT_KRAKEN_* variants
->>>>>>> 18bed36b
 - find_kraken_credentials(readwrite=False) -> returns (key, secret) tuple
 """
 from __future__ import annotations
@@ -71,16 +68,13 @@
 
     Order of precedence:
       1. Exact name in os.environ
-<<<<<<< HEAD
       2. 'COPILOT_' prefixed name in os.environ (uppercase)
       3. 'copilot_' prefixed name in os.environ (lowercase)
     4. COPILOT_W_ prefixed variants (best-effort mapping)
     5. COPILOT_KRAKEN_* fallbacks (legacy/alternate secrets)
-=======
       2. 'copilot_' prefixed name in os.environ
       3. COPILOT_W_ prefixed variants (best-effort mapping)
       4. COPILOT_KRAKEN_API_KEY and COPILOT_KRAKEN_API_SECRET (for GitHub secrets)
->>>>>>> 18bed36b
     """
     # Exact match
     val = os.environ.get(name)
@@ -106,7 +100,6 @@
     if name == 'KRAKEN_API_SECRET_RW':
         return os.environ.get('COPILOT_W_KR_RW_SECRET') or os.environ.get('COPILOT_W_KR_RW_SECRET_KEY')
     if name == 'KRAKEN_API_KEY':
-<<<<<<< HEAD
         return (
             os.environ.get('COPILOT_W_KR_RO_PUBLIC')
             or os.environ.get('COPILOT_W_KR_PUBLIC')
@@ -118,7 +111,6 @@
             or os.environ.get('COPILOT_W_KR_SECRET')
             or os.environ.get('COPILOT_KRAKEN_API_SECRET')
         )
-=======
         return (os.environ.get('COPILOT_W_KR_RO_PUBLIC') or 
                 os.environ.get('COPILOT_W_KR_PUBLIC') or 
                 os.environ.get('COPILOT_KRAKEN_API_KEY'))
@@ -126,7 +118,6 @@
         return (os.environ.get('COPILOT_W_KR_RO_SECRET') or 
                 os.environ.get('COPILOT_W_KR_SECRET') or 
                 os.environ.get('COPILOT_KRAKEN_API_SECRET'))
->>>>>>> 18bed36b
 
     return None
 
