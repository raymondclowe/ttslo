--- conflicted
+++ resolved
@@ -607,21 +607,12 @@
         print("✓ activated_on state recording tests passed")
 
 
-<<<<<<< HEAD
-def test_config_csv_update_on_trigger():
-    """Test that config.csv is updated when a configuration is triggered."""
-    with tempfile.TemporaryDirectory() as tmpdir:
-        config_file = os.path.join(tmpdir, 'config.csv')
-        state_file = os.path.join(tmpdir, 'state.csv')
-        log_file = os.path.join(tmpdir, 'log.csv')
-=======
 def test_config_file_change_detection():
     """Test that config file changes are detected and trigger revalidation."""
     with tempfile.TemporaryDirectory() as tmpdir:
         config_file = os.path.join(tmpdir, 'test_config.csv')
         state_file = os.path.join(tmpdir, 'test_state.csv')
         log_file = os.path.join(tmpdir, 'test_log.csv')
->>>>>>> e6d5e84d
         
         # Create initial config file
         with open(config_file, 'w', newline='') as f:
@@ -639,10 +630,6 @@
                 'trailing_offset_percent': '5.0',
                 'enabled': 'true'
             })
-<<<<<<< HEAD
-            writer.writerow({
-                'id': 'test2',
-=======
         
         # Mock Kraken API
         api_ro = Mock(spec=KrakenAPI)
@@ -677,7 +664,6 @@
             writer.writeheader()
             writer.writerow({
                 'id': 'test2',  # Changed ID
->>>>>>> e6d5e84d
                 'pair': 'XETHZUSD',
                 'threshold_price': '3000',
                 'threshold_type': 'above',
@@ -687,63 +673,6 @@
                 'enabled': 'true'
             })
         
-<<<<<<< HEAD
-        cm = ConfigManager(config_file, state_file, log_file)
-        
-        # Mock API
-        mock_api_ro = Mock(spec=KrakenAPI)
-        mock_api_ro.get_current_price.return_value = 51000.0
-        
-        mock_api_rw = Mock(spec=KrakenAPI)
-        mock_api_rw.add_trailing_stop_loss.return_value = {'txid': ['TEST_ORDER_ID_123']}
-        
-        # Create TTSLO instance
-        ttslo = TTSLO(cm, mock_api_ro, kraken_api_readwrite=mock_api_rw, 
-                     dry_run=False, verbose=False)
-        
-        # Load state
-        ttslo.load_state()
-        
-        # Process config - threshold should be met and order created
-        configs = cm.load_config()
-        ttslo.process_config(configs[0], current_price=51000.0)
-        
-        # Verify config.csv was updated
-        updated_configs = cm.load_config()
-        
-        # Find the triggered config
-        triggered_config = None
-        untriggered_config = None
-        for config in updated_configs:
-            if config['id'] == 'test1':
-                triggered_config = config
-            elif config['id'] == 'test2':
-                untriggered_config = config
-        
-        assert triggered_config is not None, "test1 config should exist"
-        assert untriggered_config is not None, "test2 config should exist"
-        
-        # Verify triggered config was updated
-        assert triggered_config['enabled'] == 'false', "enabled should be set to false"
-        assert triggered_config.get('order_id') == 'TEST_ORDER_ID_123', "order_id should be set"
-        assert triggered_config.get('trigger_time') is not None, "trigger_time should be set"
-        assert triggered_config.get('trigger_time') != '', "trigger_time should not be empty"
-        assert triggered_config.get('trigger_price') == '51000.0', "trigger_price should be set"
-        
-        # Verify untriggered config was not modified
-        assert untriggered_config['enabled'] == 'true', "enabled should still be true for untriggered config"
-        assert untriggered_config.get('order_id', '') == '', "order_id should be empty for untriggered config"
-        
-        # Verify the CSV file has the new columns
-        with open(config_file, 'r', newline='') as f:
-            reader = csv.DictReader(f)
-            fieldnames = reader.fieldnames
-            assert 'order_id' in fieldnames, "order_id column should be added"
-            assert 'trigger_time' in fieldnames, "trigger_time column should be added"
-            assert 'trigger_price' in fieldnames, "trigger_price column should be added"
-        
-        print("✓ Config CSV update on trigger tests passed")
-=======
         # Third check - should detect change (file modified)
         assert ttslo.check_config_file_changed() == True, "Third check should detect change after modification"
         
@@ -841,7 +770,6 @@
         assert 'test2' in config_ids, "Should have test2 config"
         
         print("✓ Config reload in run_once tests passed")
->>>>>>> e6d5e84d
 
 
 def run_all_tests():
@@ -859,12 +787,8 @@
         test_fail_safe_threshold_checking()
         test_kraken_api_parameter_validation()
         test_activated_on_state_recording()
-<<<<<<< HEAD
-        test_config_csv_update_on_trigger()
-=======
         test_config_file_change_detection()
         test_config_reload_in_run_once()
->>>>>>> e6d5e84d
         
         print("\n✅ All tests passed!")
         return 0
